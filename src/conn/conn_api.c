/*-
 * Copyright (c) 2008-2014 WiredTiger, Inc.
 *	All rights reserved.
 *
 * See the file LICENSE for redistribution information.
 */

#include "wt_internal.h"

static int __conn_statistics_config(WT_SESSION_IMPL *, const char *[]);

/*
 * ext_collate --
 *	Call the collation function (external API version).
 */
static int
ext_collate(WT_EXTENSION_API *wt_api, WT_SESSION *wt_session,
    WT_COLLATOR *collator, WT_ITEM *first, WT_ITEM *second, int *cmpp)
{
	WT_CONNECTION_IMPL *conn;
	WT_SESSION_IMPL *session;

	conn = (WT_CONNECTION_IMPL *)wt_api->conn;
	if ((session = (WT_SESSION_IMPL *)wt_session) == NULL)
		session = conn->default_session;

	WT_RET(__wt_compare(session, collator, first, second, cmpp));

	return (0);
}

/*
 * ext_collator_config --
 *	Given a configuration, configure the collator (external API version).
 */
static int
ext_collator_config(WT_EXTENSION_API *wt_api, WT_SESSION *wt_session,
    WT_CONFIG_ARG *cfg_arg, WT_COLLATOR **collatorp, int *ownp)
{
	WT_CONNECTION_IMPL *conn;
	WT_SESSION_IMPL *session;
	const char **cfg;

	conn = (WT_CONNECTION_IMPL *)wt_api->conn;
	if ((session = (WT_SESSION_IMPL *)wt_session) == NULL)
		session = conn->default_session;

	/* The default is a standard lexicographic comparison. */
	if ((cfg = (const char **)cfg_arg) == NULL)
		return (0);

	return (__wt_collator_config(session, cfg, collatorp, ownp));
}

/*
 * __wt_collator_config --
 *	Given a configuration, configure the collator.
 */
int
__wt_collator_config(WT_SESSION_IMPL *session, const char **cfg,
    WT_COLLATOR **collatorp, int *ownp)
{
	WT_CONNECTION_IMPL *conn;
	WT_CONFIG_ITEM cval;
	WT_DECL_RET;
	WT_NAMED_COLLATOR *ncoll;

	*collatorp = NULL;
	*ownp = 0;

	conn = S2C(session);

	if ((ret = __wt_config_gets(session, cfg, "collator", &cval)) != 0)
		return (ret == WT_NOTFOUND ? 0 : ret);

	if (cval.len > 0) {
		TAILQ_FOREACH(ncoll, &conn->collqh, q)
			if (WT_STRING_MATCH(ncoll->name, cval.str, cval.len))
				break;

		if (ncoll == NULL)
			WT_RET_MSG(session, EINVAL,
			    "unknown collator '%.*s'", (int)cval.len, cval.str);

		if (ncoll->collator->customize != NULL) {
			WT_RET(__wt_config_gets(session,
			    session->dhandle->cfg, "app_metadata", &cval));
			WT_RET(ncoll->collator->customize(
			    ncoll->collator, &session->iface,
			    session->dhandle->name, &cval, collatorp));
		}
		if (*collatorp == NULL)
			*collatorp = ncoll->collator;
		else
			*ownp = 1;
	}

	return (0);
}

/*
 * __conn_get_extension_api --
 *	WT_CONNECTION.get_extension_api method.
 */
static WT_EXTENSION_API *
__conn_get_extension_api(WT_CONNECTION *wt_conn)
{
	WT_CONNECTION_IMPL *conn;

	conn = (WT_CONNECTION_IMPL *)wt_conn;

	conn->extension_api.conn = wt_conn;
	conn->extension_api.err_printf = __wt_ext_err_printf;
	conn->extension_api.msg_printf = __wt_ext_msg_printf;
	conn->extension_api.strerror = wiredtiger_strerror;
	conn->extension_api.scr_alloc = __wt_ext_scr_alloc;
	conn->extension_api.scr_free = __wt_ext_scr_free;
	conn->extension_api.collator_config = ext_collator_config;
	conn->extension_api.collate = ext_collate;
	conn->extension_api.config_parser_open = __wt_ext_config_parser_open;
	conn->extension_api.config_get = __wt_ext_config_get;
	conn->extension_api.metadata_insert = __wt_ext_metadata_insert;
	conn->extension_api.metadata_remove = __wt_ext_metadata_remove;
	conn->extension_api.metadata_search = __wt_ext_metadata_search;
	conn->extension_api.metadata_update = __wt_ext_metadata_update;
	conn->extension_api.struct_pack = __wt_ext_struct_pack;
	conn->extension_api.struct_size = __wt_ext_struct_size;
	conn->extension_api.struct_unpack = __wt_ext_struct_unpack;
	conn->extension_api.transaction_id = __wt_ext_transaction_id;
	conn->extension_api.transaction_isolation_level =
	    __wt_ext_transaction_isolation_level;
	conn->extension_api.transaction_notify = __wt_ext_transaction_notify;
	conn->extension_api.transaction_oldest = __wt_ext_transaction_oldest;
	conn->extension_api.transaction_visible = __wt_ext_transaction_visible;
	conn->extension_api.version = wiredtiger_version;

	return (&conn->extension_api);
}

#ifdef HAVE_BUILTIN_EXTENSION_SNAPPY
	extern int snappy_extension_init(WT_CONNECTION *, WT_CONFIG_ARG *);
#endif
#ifdef HAVE_BUILTIN_EXTENSION_ZLIB
	extern int zlib_extension_init(WT_CONNECTION *, WT_CONFIG_ARG *);
#endif

/*
 * __conn_load_default_extensions --
 *	Load extensions that are enabled via --with-builtins
 */
static int
__conn_load_default_extensions(WT_CONNECTION_IMPL *conn)
{
	WT_UNUSED(conn);
#ifdef HAVE_BUILTIN_EXTENSION_SNAPPY
	WT_RET(snappy_extension_init(&conn->iface, NULL));
#endif
#ifdef HAVE_BUILTIN_EXTENSION_ZLIB
	WT_RET(zlib_extension_init(&conn->iface, NULL));
#endif
	return (0);
}

/*
 * __conn_load_extension --
 *	WT_CONNECTION->load_extension method.
 */
static int
__conn_load_extension(
    WT_CONNECTION *wt_conn, const char *path, const char *config)
{
	WT_CONFIG_ITEM cval;
	WT_CONNECTION_IMPL *conn;
	WT_DECL_RET;
	WT_DLH *dlh;
	WT_SESSION_IMPL *session;
	int (*load)(WT_CONNECTION *, WT_CONFIG_ARG *);
	int is_local;
	const char *init_name, *terminate_name;

	dlh = NULL;
	init_name = terminate_name = NULL;
	is_local = (strcmp(path, "local") == 0);

	conn = (WT_CONNECTION_IMPL *)wt_conn;
	CONNECTION_API_CALL(conn, session, load_extension, config, cfg);

	/*
	 * This assumes the underlying shared libraries are reference counted,
	 * that is, that re-opening a shared library simply increments a ref
	 * count, and closing it simply decrements the ref count, and the last
	 * close discards the reference entirely -- in other words, we do not
	 * check to see if we've already opened this shared library.
	 */
	WT_ERR(__wt_dlopen(session, is_local ? NULL : path, &dlh));

	/*
	 * Find the load function, remember the unload function for when we
	 * close.
	 */
	WT_ERR(__wt_config_gets(session, cfg, "entry", &cval));
	WT_ERR(__wt_strndup(session, cval.str, cval.len, &init_name));
	WT_ERR(__wt_dlsym(session, dlh, init_name, 1, &load));

	WT_ERR(__wt_config_gets(session, cfg, "terminate", &cval));
	WT_ERR(__wt_strndup(session, cval.str, cval.len, &terminate_name));
	WT_ERR(__wt_dlsym(session, dlh, terminate_name, 0, &dlh->terminate));

	/* Call the load function last, it simplifies error handling. */
	WT_ERR(load(wt_conn, (WT_CONFIG_ARG *)cfg));

	/* Link onto the environment's list of open libraries. */
	__wt_spin_lock(session, &conn->api_lock);
	TAILQ_INSERT_TAIL(&conn->dlhqh, dlh, q);
	__wt_spin_unlock(session, &conn->api_lock);
	dlh = NULL;

err:	if (dlh != NULL)
		WT_TRET(__wt_dlclose(session, dlh));
	__wt_free(session, init_name);
	__wt_free(session, terminate_name);

	API_END_RET_NOTFOUND_MAP(session, ret);
}

/*
 * __conn_load_extensions --
 *	Load the list of application-configured extensions.
 */
static int
__conn_load_extensions(WT_SESSION_IMPL *session, const char *cfg[])
{
	WT_CONFIG subconfig;
	WT_CONFIG_ITEM cval, skey, sval;
	WT_CONNECTION_IMPL *conn;
	WT_DECL_ITEM(exconfig);
	WT_DECL_ITEM(expath);
	WT_DECL_RET;

	conn = S2C(session);

	WT_ERR(__conn_load_default_extensions(conn));

	WT_ERR(__wt_config_gets(session, cfg, "extensions", &cval));
	WT_ERR(__wt_config_subinit(session, &subconfig, &cval));
	while ((ret = __wt_config_next(&subconfig, &skey, &sval)) == 0) {
		if (expath == NULL)
			WT_ERR(__wt_scr_alloc(session, 0, &expath));
		WT_ERR(__wt_buf_fmt(
		    session, expath, "%.*s", (int)skey.len, skey.str));
		if (sval.len > 0) {
			if (exconfig == NULL)
				WT_ERR(__wt_scr_alloc(session, 0, &exconfig));
			WT_ERR(__wt_buf_fmt(session,
			    exconfig, "%.*s", (int)sval.len, sval.str));
		}
		WT_ERR(conn->iface.load_extension(&conn->iface,
		    expath->data, (sval.len > 0) ? exconfig->data : NULL));
	}
	WT_ERR_NOTFOUND_OK(ret);

err:	__wt_scr_free(&expath);
	__wt_scr_free(&exconfig);

	return (ret);
}

/*
 * __conn_add_collator --
 *	WT_CONNECTION->add_collator method.
 */
static int
__conn_add_collator(WT_CONNECTION *wt_conn,
    const char *name, WT_COLLATOR *collator, const char *config)
{
	WT_CONNECTION_IMPL *conn;
	WT_DECL_RET;
	WT_NAMED_COLLATOR *ncoll;
	WT_SESSION_IMPL *session;

	ncoll = NULL;

	conn = (WT_CONNECTION_IMPL *)wt_conn;
	CONNECTION_API_CALL(conn, session, add_collator, config, cfg);
	WT_UNUSED(cfg);

	WT_ERR(__wt_calloc_def(session, 1, &ncoll));
	WT_ERR(__wt_strdup(session, name, &ncoll->name));
	ncoll->collator = collator;

	__wt_spin_lock(session, &conn->api_lock);
	TAILQ_INSERT_TAIL(&conn->collqh, ncoll, q);
	ncoll = NULL;
	__wt_spin_unlock(session, &conn->api_lock);

err:	if (ncoll != NULL) {
		__wt_free(session, ncoll->name);
		__wt_free(session, ncoll);
	}

	API_END_RET_NOTFOUND_MAP(session, ret);
}

/*
 * __wt_conn_remove_collator --
 *	Remove collator added by WT_CONNECTION->add_collator, only used
 * internally.
 */
int
__wt_conn_remove_collator(WT_SESSION_IMPL *session)
{
	WT_CONNECTION_IMPL *conn;
	WT_DECL_RET;
	WT_NAMED_COLLATOR *ncoll;

	conn = S2C(session);

	while ((ncoll = TAILQ_FIRST(&conn->collqh)) != NULL) {
		/* Call any termination method. */
		if (ncoll->collator->terminate != NULL)
			WT_TRET(ncoll->collator->terminate(
			    ncoll->collator, (WT_SESSION *)session));

		/* Remove from the connection's list, free memory. */
		TAILQ_REMOVE(&conn->collqh, ncoll, q);
		__wt_free(session, ncoll->name);
		__wt_free(session, ncoll);
	}

	return (ret);
}

/*
 * __conn_add_compressor --
 *	WT_CONNECTION->add_compressor method.
 */
static int
__conn_add_compressor(WT_CONNECTION *wt_conn,
    const char *name, WT_COMPRESSOR *compressor, const char *config)
{
	WT_CONNECTION_IMPL *conn;
	WT_DECL_RET;
	WT_NAMED_COMPRESSOR *ncomp;
	WT_SESSION_IMPL *session;

	WT_UNUSED(name);
	WT_UNUSED(compressor);
	ncomp = NULL;

	conn = (WT_CONNECTION_IMPL *)wt_conn;
	CONNECTION_API_CALL(conn, session, add_compressor, config, cfg);
	WT_UNUSED(cfg);

	WT_ERR(__wt_calloc_def(session, 1, &ncomp));
	WT_ERR(__wt_strdup(session, name, &ncomp->name));
	ncomp->compressor = compressor;

	__wt_spin_lock(session, &conn->api_lock);
	TAILQ_INSERT_TAIL(&conn->compqh, ncomp, q);
	ncomp = NULL;
	__wt_spin_unlock(session, &conn->api_lock);

err:	if (ncomp != NULL) {
		__wt_free(session, ncomp->name);
		__wt_free(session, ncomp);
	}

	API_END_RET_NOTFOUND_MAP(session, ret);
}

/*
 * __wt_conn_remove_compressor --
 *	remove compressor added by WT_CONNECTION->add_compressor, only used
 * internally.
 */
int
__wt_conn_remove_compressor(WT_SESSION_IMPL *session)
{
	WT_CONNECTION_IMPL *conn;
	WT_DECL_RET;
	WT_NAMED_COMPRESSOR *ncomp;

	conn = S2C(session);

	while ((ncomp = TAILQ_FIRST(&conn->compqh)) != NULL) {
		/* Call any termination method. */
		if (ncomp->compressor->terminate != NULL)
			WT_TRET(ncomp->compressor->terminate(
			    ncomp->compressor, (WT_SESSION *)session));

		/* Remove from the connection's list, free memory. */
		TAILQ_REMOVE(&conn->compqh, ncomp, q);
		__wt_free(session, ncomp->name);
		__wt_free(session, ncomp);
	}

	return (ret);
}

/*
 * __conn_add_data_source --
 *	WT_CONNECTION->add_data_source method.
 */
static int
__conn_add_data_source(WT_CONNECTION *wt_conn,
    const char *prefix, WT_DATA_SOURCE *dsrc, const char *config)
{
	WT_CONNECTION_IMPL *conn;
	WT_DECL_RET;
	WT_NAMED_DATA_SOURCE *ndsrc;
	WT_SESSION_IMPL *session;

	ndsrc = NULL;

	conn = (WT_CONNECTION_IMPL *)wt_conn;
	CONNECTION_API_CALL(conn, session, add_data_source, config, cfg);
	WT_UNUSED(cfg);

	WT_ERR(__wt_calloc_def(session, 1, &ndsrc));
	WT_ERR(__wt_strdup(session, prefix, &ndsrc->prefix));
	ndsrc->dsrc = dsrc;

	/* Link onto the environment's list of data sources. */
	__wt_spin_lock(session, &conn->api_lock);
	TAILQ_INSERT_TAIL(&conn->dsrcqh, ndsrc, q);
	ndsrc = NULL;
	__wt_spin_unlock(session, &conn->api_lock);

err:	if (ndsrc != NULL) {
		__wt_free(session, ndsrc->prefix);
		__wt_free(session, ndsrc);
	}

	API_END_RET_NOTFOUND_MAP(session, ret);
}

/*
 * __wt_conn_remove_data_source --
 *	Remove data source added by WT_CONNECTION->add_data_source.
 */
int
__wt_conn_remove_data_source(WT_SESSION_IMPL *session)
{
	WT_CONNECTION_IMPL *conn;
	WT_DECL_RET;
	WT_NAMED_DATA_SOURCE *ndsrc;

	conn = S2C(session);

	while ((ndsrc = TAILQ_FIRST(&conn->dsrcqh)) != NULL) {
		/* Call any termination method. */
		if (ndsrc->dsrc->terminate != NULL)
			WT_TRET(ndsrc->dsrc->terminate(
			    ndsrc->dsrc, (WT_SESSION *)session));

		/* Remove from the connection's list, free memory. */
		TAILQ_REMOVE(&conn->dsrcqh, ndsrc, q);
		__wt_free(session, ndsrc->prefix);
		__wt_free(session, ndsrc);
	}

	return (ret);
}

/*
 * __conn_add_extractor --
 *	WT_CONNECTION->add_extractor method.
 */
static int
__conn_add_extractor(WT_CONNECTION *wt_conn,
    const char *name, WT_EXTRACTOR *extractor, const char *config)
{
	WT_CONNECTION_IMPL *conn;
	WT_DECL_RET;
	WT_SESSION_IMPL *session;

	WT_UNUSED(name);
	WT_UNUSED(extractor);
	ret = ENOTSUP;

	conn = (WT_CONNECTION_IMPL *)wt_conn;
	CONNECTION_API_CALL(conn, session, add_extractor, config, cfg);
	WT_UNUSED(cfg);

err:	API_END_RET_NOTFOUND_MAP(session, ret);
}

/*
 * __conn_async_flush --
 *	WT_CONNECTION.async_flush method.
 */
static int
__conn_async_flush(WT_CONNECTION *wt_conn)
{
	WT_CONNECTION_IMPL *conn;
	WT_DECL_RET;
	WT_SESSION_IMPL *session;

	conn = (WT_CONNECTION_IMPL *)wt_conn;
	CONNECTION_API_CALL_NOCONF(conn, session, async_flush);
	WT_ERR(__wt_async_flush(session));

err:	API_END_RET_NOTFOUND_MAP(session, ret);
}

/*
 * __conn_async_new_op --
 *	WT_CONNECTION.async_new_op method.
 */
static int
__conn_async_new_op(WT_CONNECTION *wt_conn, const char *uri, const char *config,
    WT_ASYNC_CALLBACK *callback, WT_ASYNC_OP **asyncopp)
{
	WT_ASYNC_OP_IMPL *op;
	WT_CONNECTION_IMPL *conn;
	WT_DECL_RET;
	WT_SESSION_IMPL *session;

	conn = (WT_CONNECTION_IMPL *)wt_conn;
	CONNECTION_API_CALL(conn, session, async_new_op, config, cfg);
	WT_ERR(__wt_async_new_op(session, uri, config, cfg, callback, &op));

	*asyncopp = &op->iface;

err:	API_END_RET_NOTFOUND_MAP(session, ret);
}

/*
 * __conn_get_home --
 *	WT_CONNECTION.get_home method.
 */
static const char *
__conn_get_home(WT_CONNECTION *wt_conn)
{
	return (((WT_CONNECTION_IMPL *)wt_conn)->home);
}

/*
 * __conn_configure_method --
 *	WT_CONNECTION.configure_method method.
 */
static int
__conn_configure_method(WT_CONNECTION *wt_conn, const char *method,
    const char *uri, const char *config, const char *type, const char *check)
{
	WT_CONNECTION_IMPL *conn;
	WT_DECL_RET;
	WT_SESSION_IMPL *session;

	conn = (WT_CONNECTION_IMPL *)wt_conn;
	CONNECTION_API_CALL_NOCONF(conn, session, configure_method);

	ret = __wt_configure_method(session, method, uri, config, type, check);

err:	API_END_RET_NOTFOUND_MAP(session, ret);
}

/*
 * __conn_is_new --
 *	WT_CONNECTION->is_new method.
 */
static int
__conn_is_new(WT_CONNECTION *wt_conn)
{
	return (((WT_CONNECTION_IMPL *)wt_conn)->is_new);
}

/*
 * __conn_close --
 *	WT_CONNECTION->close method.
 */
static int
__conn_close(WT_CONNECTION *wt_conn, const char *config)
{
	WT_CONFIG_ITEM cval;
	WT_CONNECTION_IMPL *conn;
	WT_DECL_RET;
	WT_SESSION *wt_session;
	WT_SESSION_IMPL *s, *session;
	uint32_t i;

	conn = (WT_CONNECTION_IMPL *)wt_conn;

	CONNECTION_API_CALL(conn, session, close, config, cfg);

	WT_TRET(__wt_config_gets(session, cfg, "leak_memory", &cval));
	if (cval.val != 0)
		F_SET(conn, WT_CONN_LEAK_MEMORY);

err:	/*
	 * Rollback all running transactions.
	 * We do this as a separate pass because an active transaction in one
	 * session could cause trouble when closing a file, even if that
	 * session never referenced that file.
	 */
	for (s = conn->sessions, i = 0; i < conn->session_cnt; ++s, ++i)
		if (s->active && !F_ISSET(s, WT_SESSION_INTERNAL) &&
		    F_ISSET(&s->txn, TXN_RUNNING)) {
			wt_session = &s->iface;
			WT_TRET(wt_session->rollback_transaction(
			    wt_session, NULL));
		}

	/* Close open, external sessions. */
	for (s = conn->sessions, i = 0; i < conn->session_cnt; ++s, ++i)
		if (s->active && !F_ISSET(s, WT_SESSION_INTERNAL)) {
			wt_session = &s->iface;
			/*
			 * Notify the user that we are closing the session
			 * handle via the registered close callback.
			 */
			if (s->event_handler->handle_close != NULL)
				WT_TRET(s->event_handler->handle_close(
				    s->event_handler, wt_session, NULL));
			WT_TRET(wt_session->close(wt_session, config));
		}

	WT_TRET(__wt_connection_close(conn));

	/* We no longer have a session, don't try to update it. */
	session = NULL;

	API_END_RET_NOTFOUND_MAP(session, ret);
}

/*
 * __conn_reconfigure --
 *	WT_CONNECTION->reconfigure method.
 */
static int
__conn_reconfigure(WT_CONNECTION *wt_conn, const char *config)
{
	WT_CONNECTION_IMPL *conn;
	WT_DECL_RET;
	WT_SESSION_IMPL *session;
	const char *p, *config_cfg[] = { NULL, NULL, NULL };

	conn = (WT_CONNECTION_IMPL *)wt_conn;

	CONNECTION_API_CALL(conn, session, reconfigure, config, cfg);
	WT_UNUSED(cfg);

	/* Serialize reconfiguration. */
	__wt_spin_lock(session, &conn->reconfig_lock);

	/*
	 * The configuration argument has been checked for validity, replace the
	 * previous connection configuration.
	 *
	 * DO NOT merge the configuration before the reconfigure calls.  Some
	 * of the underlying reconfiguration functions do explicit checks with
	 * the second element of the configuration array, knowing the defaults
	 * are in slot #1 and the application's modifications are in slot #2.
	 */
	config_cfg[0] = conn->cfg;
	config_cfg[1] = config;

	WT_ERR(__conn_statistics_config(session, config_cfg));
	WT_ERR(__wt_async_reconfig(session, config_cfg));
	WT_ERR(__wt_cache_config(session, config_cfg));
	WT_ERR(__wt_cache_pool_config(session, config_cfg));
	WT_ERR(__wt_checkpoint_server_create(session, config_cfg));
	WT_ERR(__wt_lsm_manager_reconfig(session, config_cfg));
	WT_ERR(__wt_statlog_create(session, config_cfg));
	WT_ERR(__wt_verbose_config(session, config_cfg));

	WT_ERR(__wt_config_merge(session, config_cfg, &p));
	__wt_free(session, conn->cfg);
	conn->cfg = p;

err:	__wt_spin_unlock(session, &conn->reconfig_lock);

	API_END_RET(session, ret);
}

/*
 * __conn_open_session --
 *	WT_CONNECTION->open_session method.
 */
static int
__conn_open_session(WT_CONNECTION *wt_conn,
    WT_EVENT_HANDLER *event_handler, const char *config,
    WT_SESSION **wt_sessionp)
{
	WT_CONNECTION_IMPL *conn;
	WT_DECL_RET;
	WT_SESSION_IMPL *session, *session_ret;

	*wt_sessionp = NULL;

	conn = (WT_CONNECTION_IMPL *)wt_conn;
	session_ret = NULL;

	CONNECTION_API_CALL(conn, session, open_session, config, cfg);
	WT_UNUSED(cfg);

	WT_ERR(__wt_open_session(conn, event_handler, config, &session_ret));

	*wt_sessionp = &session_ret->iface;

err:	API_END_RET_NOTFOUND_MAP(session, ret);
}

/*
 * __conn_config_append --
 *	Append an entry to a config stack.
 */
static inline void
__conn_config_append(const char *cfg[], const char *config)
{
	while (*cfg != NULL)
		++cfg;
	*cfg = config;
}

/*
 * __conn_config_file --
 *	Read in any WiredTiger_config file in the home directory.
 */
static int
__conn_config_file(WT_SESSION_IMPL *session,
    const char *filename, const char **cfg, WT_ITEM *cbuf)
{
	WT_DECL_RET;
	WT_FH *fh;
	wt_off_t size;
	size_t len;
	int exist, quoted;
	uint8_t *p, *t;

	fh = NULL;

	/* Check for an optional configuration file. */
	WT_RET(__wt_exist(session, filename, &exist));
	if (!exist)
		return (0);

	/* Open the configuration file. */
	WT_RET(__wt_open(session, filename, 0, 0, 0, &fh));
	WT_ERR(__wt_filesize(session, fh, &size));
	if (size == 0)
		goto err;

	/*
	 * Sanity test: a 100KB configuration file would be insane.  (There's
	 * no practical reason to limit the file size, but I can either limit
	 * the file size to something rational, or I can add code to test if
	 * the wt_off_t size is larger than a uint32_t, which is more complicated
	 * and a waste of time.)
	 */
	if (size > 100 * 1024)
		WT_ERR_MSG(
		    session, EFBIG, "Configuration file too big: %s", filename);
	len = (size_t)size;

	/*
	 * Copy the configuration file into memory, with a little slop, I'm not
	 * interested in debugging off-by-ones.
	 *
	 * The beginning of a file is the same as if we run into an unquoted
	 * newline character, simplify the parsing loop by pretending that's
	 * what we're doing.
	 */
	WT_ERR(__wt_buf_init(session, cbuf, len + 10));
	WT_ERR(
	    __wt_read(session, fh, (wt_off_t)0, len, ((uint8_t *)cbuf->mem) + 1));
	((uint8_t *)cbuf->mem)[0] = '\n';
	cbuf->size = len + 1;

	/*
	 * Collapse the file's lines into a single string: newline characters
	 * are replaced with commas unless the newline is quoted or backslash
	 * escaped.  Comment lines (an unescaped newline where the next non-
	 * white-space character is a hash), are discarded.
	 */
	for (quoted = 0, p = t = cbuf->mem; len > 0;) {
		/*
		 * Backslash pairs pass through untouched, unless immediately
		 * preceding a newline, in which case both the backslash and
		 * the newline are discarded.  Backslash characters escape
		 * quoted characters, too, that is, a backslash followed by a
		 * quote doesn't start or end a quoted string.
		 */
		if (*p == '\\' && len > 1) {
			if (p[1] != '\n') {
				*t++ = p[0];
				*t++ = p[1];
			}
			p += 2;
			len -= 2;
			continue;
		}

		/*
		 * If we're in a quoted string, or starting a quoted string,
		 * take all characters, including white-space and newlines.
		 */
		if (quoted || *p == '"') {
			if (*p == '"')
				quoted = !quoted;
			*t++ = *p++;
			--len;
			continue;
		}

		/* Everything else gets taken, except for newline characters. */
		if (*p != '\n') {
			*t++ = *p++;
			--len;
			continue;
		}

		/*
		 * Replace any newline characters with commas (and strings of
		 * commas are safe).
		 *
		 * After any newline, skip to a non-white-space character; if
		 * the next character is a hash mark, skip to the next newline.
		 */
		for (;;) {
			for (*t++ = ','; --len > 0 && isspace(*++p);)
				;
			if (len == 0)
				break;
			if (*p != '#')
				break;
			while (--len > 0 && *++p != '\n')
				;
			if (len == 0)
				break;
		}
	}
	*t = '\0';

#if 0
	fprintf(stderr, "file config: {%s}\n", (const char *)cbuf->data);
#endif

	/* Check the configuration string. */
	WT_ERR(__wt_config_check(session,
	    WT_CONFIG_REF(session, wiredtiger_open), cbuf->data, 0));

	/* Append it to the stack. */
	__conn_config_append(cfg, cbuf->data);

err:	if (fh != NULL)
		WT_TRET(__wt_close(session, fh));
	return (ret);
}

/*
 * __conn_config_env --
 *	Read configuration from an environment variable, if set.
 */
static int
__conn_config_env(WT_SESSION_IMPL *session, const char *cfg[])
{
	WT_CONFIG_ITEM cval;
	const char *env_config;

	if ((env_config = getenv("WIREDTIGER_CONFIG")) == NULL ||
	    strlen(env_config) == 0)
		return (0);

	/*
	 * Security stuff:
	 *
	 * If the "use_environment_priv" configuration string is set, use the
	 * environment variable if the process has appropriate privileges.
	 */
	WT_RET(__wt_config_gets(session, cfg, "use_environment_priv", &cval));
	if (cval.val == 0 && __wt_has_priv())
		WT_RET_MSG(session, WT_ERROR, "%s",
		    "WIREDTIGER_CONFIG environment variable set but process "
		    "lacks privileges to use that environment variable");

	/* Check the configuration string. */
	WT_RET(__wt_config_check(session,
	    WT_CONFIG_REF(session, wiredtiger_open), env_config, 0));

	__conn_config_append(cfg, env_config);
	return (0);
}

/*
 * __conn_home --
 *	Set the database home directory.
 */
static int
__conn_home(WT_SESSION_IMPL *session, const char *home, const char *cfg[])
{
	WT_CONFIG_ITEM cval;

	/* If the application specifies a home directory, use it. */
	if (home != NULL)
		goto copy;

	/* If there's no WIREDTIGER_HOME environment variable, use ".". */
	if ((home = getenv("WIREDTIGER_HOME")) == NULL || strlen(home) == 0) {
		home = ".";
		goto copy;
	}

	/*
	 * Security stuff:
	 *
	 * Unless the "use_environment_priv" configuration string is set,
	 * fail if the process is running with special privileges.
	 */
	WT_RET(__wt_config_gets(session, cfg, "use_environment_priv", &cval));
	if (cval.val == 0 && __wt_has_priv())
		WT_RET_MSG(session, WT_ERROR, "%s",
		    "WIREDTIGER_HOME environment variable set but process "
		    "lacks privileges to use that environment variable");

copy:	return (__wt_strdup(session, home, &S2C(session)->home));
}

/*
 * __conn_single --
 *	Confirm that no other thread of control is using this database.
 */
static int
__conn_single(WT_SESSION_IMPL *session, const char *cfg[])
{
	WT_CONFIG_ITEM cval;
	WT_CONNECTION_IMPL *conn, *t;
	WT_DECL_RET;
<<<<<<< HEAD
	WT_FH *fh;
	off_t size;
=======
	wt_off_t size;
>>>>>>> 47a30491
	size_t len;
	int created;
	char buf[256];

	conn = S2C(session);
	fh = NULL;

	/*
	 * Optionally create the WiredTiger lock file if it doesn't already
	 * exist.  We don't actually care if we create it or not, the "am I
	 * the only locker" tests are all that matter.
	 */
	WT_RET(__wt_config_gets(session, cfg, "create", &cval));
	WT_RET(__wt_open(session,
	    WT_SINGLETHREAD, cval.val == 0 ? 0 : 1, 0, 0, &conn->lock_fh));

	/*
	 * Lock a byte of the file: if we don't get the lock, some other process
	 * is holding it, we're done.  Note the file may be zero-length length,
	 * and that's OK, the underlying call supports acquisition of locks past
	 * the end-of-file.
	 */
	if (__wt_bytelock(conn->lock_fh, (wt_off_t)0, 1) != 0)
		WT_ERR_MSG(session, EBUSY,
		    "WiredTiger database is already being managed by another "
		    "process");

	/*
	 * The byte-lock protects against other processes, also check to see if
	 * another thread of control in this process has this database open.
	 */
	__wt_spin_lock(session, &__wt_process.spinlock);
	TAILQ_FOREACH(t, &__wt_process.connqh, q)
		if (t->home != NULL &&
		    t != conn && strcmp(t->home, conn->home) == 0) {
			ret = EBUSY;
			break;
		}
	__wt_spin_unlock(session, &__wt_process.spinlock);
	if (ret != 0)
		WT_ERR_MSG(session, EBUSY,
		    "WiredTiger database is already being managed by another "
		    "thread in this process");

	/*
	 * If the size of the file is 0, we created it (or we won a race with
	 * the thread that created it, it doesn't matter).
	 */
	WT_ERR(__wt_filesize(session, conn->lock_fh, &size));
	if (size == 0) {
<<<<<<< HEAD
		/*
		 * Write the WiredTiger version/date file.
		 */
		WT_ERR(__wt_open(session, WT_WIREDTIGER, 1, 0, 0, &fh));
		len = (size_t)snprintf(buf, sizeof(buf),
		    "%s\n%s\n", WT_WIREDTIGER, WIREDTIGER_VERSION_STRING);
		WT_ERR(__wt_write(session, fh, (off_t)0, len, buf));
		WT_ERR(__wt_close(session, fh));
		fh = NULL;

		/*
		 * Write some bytes into the WiredTiger lock file. Technically
		 * this isn't necessary, but zero-length files make me nervous.
		 */
#define	WT_SINGLETHREAD_STRING	"WiredTiger lock file\n"
		WT_ERR(__wt_write(session, conn->lock_fh, (off_t)0,
		    strlen(WT_SINGLETHREAD_STRING), WT_SINGLETHREAD_STRING));

=======
		len = (size_t)snprintf(buf, sizeof(buf), "%s\n%s\n",
		    WT_SINGLETHREAD, WIREDTIGER_VERSION_STRING);
		WT_ERR(__wt_write(session, conn->lock_fh, (wt_off_t)0, len, buf));
>>>>>>> 47a30491
		created = 1;
	} else {
		WT_ERR(__wt_config_gets(session, cfg, "exclusive", &cval));
		if (cval.val != 0)
			WT_ERR_MSG(session, EEXIST,
			    "WiredTiger database already exists and exclusive "
			    "option configured");
		created = 0;
	}

	/*
	 * If we found a zero-length WiredTiger lock file, and eventually ended
	 * as the database owner, return that we created the database.  (There
	 * is a theoretical chance that another process created the WiredTiger
	 * lock file but we won the race to add the WT_CONNECTION_IMPL structure
	 * to the process' list.  It doesn't much matter, only one thread will
	 * be told it created the database.)
	 */
	conn->is_new = created;

	return (0);

err:	if (fh != NULL)
		WT_TRET(__wt_close(session, fh));
	if (conn->lock_fh != NULL) {
		WT_TRET(__wt_close(session, conn->lock_fh));
		conn->lock_fh = NULL;
	}
	return (ret);
}

/*
 * __conn_statistics_config --
 *	Set statistics configuration.
 */
static int
__conn_statistics_config(WT_SESSION_IMPL *session, const char *cfg[])
{
	WT_CONFIG_ITEM cval, sval;
	WT_CONNECTION_IMPL *conn;
	WT_DECL_RET;
	uint32_t flags;
	int set;

	conn = S2C(session);

	WT_RET(__wt_config_gets(session, cfg, "statistics", &cval));

	flags = 0;
	set = 0;
	if ((ret = __wt_config_subgets(
	    session, &cval, "none", &sval)) == 0 && sval.val != 0) {
		LF_SET(WT_CONN_STAT_NONE);
		++set;
	}
	WT_RET_NOTFOUND_OK(ret);

	if ((ret = __wt_config_subgets(
	    session, &cval, "fast", &sval)) == 0 && sval.val != 0) {
		LF_SET(WT_CONN_STAT_FAST);
		++set;
	}
	WT_RET_NOTFOUND_OK(ret);

	if ((ret = __wt_config_subgets(
	    session, &cval, "all", &sval)) == 0 && sval.val != 0) {
		LF_SET(WT_CONN_STAT_ALL | WT_CONN_STAT_FAST);
		++set;
	}
	WT_RET_NOTFOUND_OK(ret);

	if ((ret = __wt_config_subgets(
	    session, &cval, "clear", &sval)) == 0 && sval.val != 0)
		LF_SET(WT_CONN_STAT_CLEAR);
	WT_RET_NOTFOUND_OK(ret);

	if (set > 1)
		WT_RET_MSG(session, EINVAL,
		    "only one statistics configuration value may be specified");

	/* Configuring statistics clears any existing values. */
	conn->stat_flags = flags;

	return (0);
}

/* Simple structure for name and flag configuration searches. */
typedef struct {
	const char *name;
	uint32_t flag;
} WT_NAME_FLAG;

/*
 * __wt_verbose_config --
 *	Set verbose configuration.
 */
int
__wt_verbose_config(WT_SESSION_IMPL *session, const char *cfg[])
{
	static const WT_NAME_FLAG verbtypes[] = {
		{ "api",		WT_VERB_API },
		{ "block",		WT_VERB_BLOCK },
		{ "checkpoint",		WT_VERB_CHECKPOINT },
		{ "compact",		WT_VERB_COMPACT },
		{ "evict",		WT_VERB_EVICT },
		{ "evictserver",	WT_VERB_EVICTSERVER },
		{ "fileops",		WT_VERB_FILEOPS },
		{ "log",		WT_VERB_LOG },
		{ "lsm",		WT_VERB_LSM },
		{ "metadata",		WT_VERB_METADATA },
		{ "mutex",		WT_VERB_MUTEX },
		{ "overflow",		WT_VERB_OVERFLOW },
		{ "read",		WT_VERB_READ },
		{ "reconcile",		WT_VERB_RECONCILE },
		{ "recovery",		WT_VERB_RECOVERY },
		{ "salvage",		WT_VERB_SALVAGE },
		{ "shared_cache",	WT_VERB_SHARED_CACHE },
		{ "split",		WT_VERB_SPLIT },
		{ "temporary",		WT_VERB_TEMPORARY },
		{ "verify",		WT_VERB_VERIFY },
		{ "version",		WT_VERB_VERSION },
		{ "write",		WT_VERB_WRITE },
		{ NULL, 0 }
	};
	WT_CONFIG_ITEM cval, sval;
	WT_CONNECTION_IMPL *conn;
	WT_DECL_RET;
	const WT_NAME_FLAG *ft;
	uint32_t flags;

	conn = S2C(session);

	WT_RET(__wt_config_gets(session, cfg, "verbose", &cval));

	flags = 0;
	for (ft = verbtypes; ft->name != NULL; ft++) {
		if ((ret = __wt_config_subgets(
		    session, &cval, ft->name, &sval)) == 0 && sval.val != 0) {
#ifdef HAVE_VERBOSE
			LF_SET(ft->flag);
#else
			WT_RET_MSG(session, EINVAL,
			    "Verbose option specified when WiredTiger built "
			    "without verbose support. Add --enable-verbose to "
			    "configure command and rebuild to include support "
			    "for verbose messages");
#endif
		}
		WT_RET_NOTFOUND_OK(ret);
	}

	conn->verbose = flags;
	return (0);
}

/*
 * __conn_write_config --
 *	Save the configuration used to create a database.
 */
static int
__conn_write_config(
    WT_SESSION_IMPL *session, const char *filename, const char *config)
{
	FILE *fp;
	WT_CONFIG parser;
	WT_CONFIG_ITEM ckey, cval;
	WT_DECL_RET;
	char *path;

	/* If there is no configuration, don't bother creating an empty file. */
	if (config == NULL)
		return (0);

	WT_RET(__wt_filename(session, filename, &path));
	if ((fp = fopen(path, "w")) == NULL)
		ret = __wt_errno();
	__wt_free(session, path);
	if (fp == NULL)
		return (ret);

	fprintf(fp, "%s\n\n",
	    "# Do not modify this file.\n"
	    "#\n"
	    "# WiredTiger created this file when the database was created,\n"
	    "# to store persistent database settings.  Instead of changing\n"
	    "# these settings, set a WIREDTIGER_CONFIG environment variable\n"
	    "# or create a WiredTiger.config file to override them.");
	WT_ERR(__wt_config_init(session, &parser, config));
	while ((ret = __wt_config_next(&parser, &ckey, &cval)) == 0) {
		/* Skip "create". */
		if (WT_STRING_MATCH("create", ckey.str, ckey.len))
			continue;

		/* Fix quoting for non-trivial settings. */
		if (cval.type == WT_CONFIG_ITEM_STRING) {
			--cval.str;
			cval.len += 2;
		}
		fprintf(fp, "%.*s=%.*s\n",
		    (int)ckey.len, ckey.str, (int)cval.len, cval.str);
	}
	WT_ERR_NOTFOUND_OK(ret);

err:	WT_TRET(fclose(fp));
	return (ret);
}

/*
 * wiredtiger_open --
 *	Main library entry point: open a new connection to a WiredTiger
 *	database.
 */
int
wiredtiger_open(const char *home, WT_EVENT_HANDLER *event_handler,
    const char *config, WT_CONNECTION **wt_connp)
{
	static const WT_CONNECTION stdc = {
		__conn_async_flush,
		__conn_async_new_op,
		__conn_close,
		__conn_reconfigure,
		__conn_get_home,
		__conn_configure_method,
		__conn_is_new,
		__conn_open_session,
		__conn_load_extension,
		__conn_add_data_source,
		__conn_add_collator,
		__conn_add_compressor,
		__conn_add_extractor,
		__conn_get_extension_api
	};
	static const WT_NAME_FLAG file_types[] = {
		{ "checkpoint",	WT_FILE_TYPE_CHECKPOINT },
		{ "data",	WT_FILE_TYPE_DATA },
		{ "log",	WT_FILE_TYPE_LOG },
		{ NULL, 0 }
	};

	WT_CONFIG_ITEM cval, sval;
	WT_CONNECTION_IMPL *conn;
	WT_DECL_RET;
	WT_ITEM cbbuf, cubuf;
	const WT_NAME_FLAG *ft;
	WT_SESSION_IMPL *session;
	int exist;

	/* Leave space for optional additional configuration. */
	const char *cfg[] = { NULL, NULL, NULL, NULL, NULL, NULL };

	*wt_connp = NULL;

	conn = NULL;
	session = NULL;
	WT_CLEAR(cbbuf);
	WT_CLEAR(cubuf);

	WT_RET(__wt_library_init());

	WT_RET(__wt_calloc_def(NULL, 1, &conn));
	conn->iface = stdc;

	/*
	 * Immediately link the structure into the connection structure list:
	 * the only thing ever looked at on that list is the database name,
	 * and a NULL value is fine.
	 */
	__wt_spin_lock(NULL, &__wt_process.spinlock);
	TAILQ_INSERT_TAIL(&__wt_process.connqh, conn, q);
	__wt_spin_unlock(NULL, &__wt_process.spinlock);

	session = conn->default_session = &conn->dummy_session;
	session->iface.connection = &conn->iface;
	session->name = "wiredtiger_open";
	__wt_random_init(session->rnd);
	__wt_event_handler_set(session, event_handler);

	/* Remaining basic initialization of the connection structure. */
	WT_ERR(__wt_connection_init(conn));

	/* Check/set the configuration strings. */
	WT_ERR(__wt_config_check(session,
	    WT_CONFIG_REF(session, wiredtiger_open), config, 0));
	cfg[0] = WT_CONFIG_BASE(session, wiredtiger_open);
	cfg[1] = config;

	/* Finish configuring error messages so we get them right early. */
	WT_ERR(__wt_config_gets(session, cfg, "error_prefix", &cval));
	if (cval.len != 0)
		WT_ERR(__wt_strndup(
		    session, cval.str, cval.len, &conn->error_prefix));

	/* Get the database home. */
	WT_ERR(__conn_home(session, home, cfg));

	/* Make sure no other thread of control already owns this database. */
	WT_ERR(__conn_single(session, cfg));

	/*
	 * Build the configuration stack, in the following order (where later
	 * entries override earlier entries):
	 *
	 * 1. default wiredtiger_open configuration
	 * 2. base configuration file, created with the database (optional)
	 * 3. the config passed in by the application.
	 * 4. user configuration file (optional)
	 * 5. environment variable settings (optional)
	 *
	 * Clear the entry we added to the stack, we're going to build it in
	 * order.
	 */
	cfg[1] = NULL;

	/*
	 * The base configuration should not exist if we are creating this
	 * database.
	 */
	exist = 0;
	if (conn->is_new) {
		WT_ERR(__wt_exist(session, WT_BASECONFIG, &exist));
		if (exist)
			WT_ERR_MSG(session, EINVAL,
			    "%s exists on creation", WT_BASECONFIG);
	} else
		WT_ERR(__conn_config_file(session, WT_BASECONFIG, cfg, &cbbuf));

	/* Add the config string passed in by the application. */
	__conn_config_append(cfg, config);

	/*
	 * Read in user's config file and the config environment variable.
	 */
	WT_ERR(__conn_config_file(session, WT_USERCONFIG, cfg, &cubuf));
	WT_ERR(__conn_config_env(session, cfg));

	/*
	 * Configuration ...
	 *
	 * We can't open sessions yet, so any configurations that cause
	 * sessions to be opened must be handled inside __wt_connection_open.
	 */
	WT_ERR(__wt_config_gets(session, cfg, "hazard_max", &cval));
	conn->hazard_max = (uint32_t)cval.val;

	WT_ERR(__wt_config_gets(session, cfg, "session_max", &cval));
	conn->session_size = (uint32_t)cval.val + WT_NUM_INTERNAL_SESSIONS;

	WT_ERR(__wt_config_gets(session, cfg, "checkpoint_sync", &cval));
	if (cval.val)
		F_SET(conn, WT_CONN_CKPT_SYNC);

	WT_ERR(__wt_config_gets(session, cfg, "buffer_alignment", &cval));
	if (cval.val == -1)
		conn->buffer_alignment = WT_BUFFER_ALIGNMENT_DEFAULT;
	else
		conn->buffer_alignment = (size_t)cval.val;
#ifndef HAVE_POSIX_MEMALIGN
	if (conn->buffer_alignment != 0)
		WT_ERR_MSG(session, EINVAL,
		    "buffer_alignment requires posix_memalign");
#endif

	WT_ERR(__wt_config_gets(session, cfg, "direct_io", &cval));
	for (ft = file_types; ft->name != NULL; ft++) {
		ret = __wt_config_subgets(session, &cval, ft->name, &sval);
		if (ret == 0) {
			if (sval.val)
				FLD_SET(conn->direct_io, ft->flag);
		} else if (ret != WT_NOTFOUND)
			goto err;
	}

	WT_ERR(__wt_config_gets(session, cfg, "file_extend", &cval));
	for (ft = file_types; ft->name != NULL; ft++) {
		ret = __wt_config_subgets(session, &cval, ft->name, &sval);
		if (ret == 0) {
			switch (ft->flag) {
			case WT_FILE_TYPE_DATA:
				conn->data_extend_len = sval.val;
				break;
			case WT_FILE_TYPE_LOG:
				conn->log_extend_len = sval.val;
				break;
			}
		} else if (ret != WT_NOTFOUND)
			goto err;
	}

	WT_ERR(__wt_config_gets(session, cfg, "mmap", &cval));
	conn->mmap = cval.val == 0 ? 0 : 1;

	WT_ERR(__conn_statistics_config(session, cfg));
	WT_ERR(__wt_lsm_manager_config(session, cfg));
	WT_ERR(__wt_verbose_config(session, cfg));

	/* Write the base configuration file, if we're creating the database. */
	if (conn->is_new)
		WT_ERR(__conn_write_config(session, WT_BASECONFIG, config));

	/* Now that we know if verbose is configured, output the version. */
	WT_ERR(__wt_verbose(
	    session, WT_VERB_VERSION, "%s", WIREDTIGER_VERSION_STRING));

	/*
	 * Open the connection, then reset the local session as the real one
	 * was allocated in __wt_connection_open.
	 */
	WT_ERR(__wt_connection_open(conn, cfg));
	session = conn->default_session;

	/*
	 * Check on the turtle and metadata files, creating them if necessary
	 * (which avoids application threads racing to create the metadata file
	 * later).  Once the metadata file exists, get a reference to it in
	 * the connection's session.
	 */
	WT_ERR(__wt_turtle_init(session));
	WT_ERR(__wt_metadata_open(session));

	/*
	 * Load the extensions after initialization completes; extensions expect
	 * everything else to be in place, and the extensions call back into the
	 * library.
	 */
	WT_ERR(__conn_load_extensions(session, cfg));

	/*
	 * Start the worker threads last.
	 */
	WT_ERR(__wt_connection_workers(session, cfg));

	/* Merge the final configuration for later reconfiguration. */
	WT_ERR(__wt_config_merge(session, cfg, &conn->cfg));

	STATIC_ASSERT(offsetof(WT_CONNECTION_IMPL, iface) == 0);
	*wt_connp = &conn->iface;

err:	__wt_buf_free(session, &cbbuf);
	__wt_buf_free(session, &cubuf);

	if (ret != 0 && conn != NULL)
		WT_TRET(__wt_connection_close(conn));

	return (ret);
}<|MERGE_RESOLUTION|>--- conflicted
+++ resolved
@@ -926,13 +926,9 @@
 	WT_CONFIG_ITEM cval;
 	WT_CONNECTION_IMPL *conn, *t;
 	WT_DECL_RET;
-<<<<<<< HEAD
 	WT_FH *fh;
-	off_t size;
-=======
+	size_t len;
 	wt_off_t size;
->>>>>>> 47a30491
-	size_t len;
 	int created;
 	char buf[256];
 
@@ -982,7 +978,6 @@
 	 */
 	WT_ERR(__wt_filesize(session, conn->lock_fh, &size));
 	if (size == 0) {
-<<<<<<< HEAD
 		/*
 		 * Write the WiredTiger version/date file.
 		 */
@@ -1001,11 +996,6 @@
 		WT_ERR(__wt_write(session, conn->lock_fh, (off_t)0,
 		    strlen(WT_SINGLETHREAD_STRING), WT_SINGLETHREAD_STRING));
 
-=======
-		len = (size_t)snprintf(buf, sizeof(buf), "%s\n%s\n",
-		    WT_SINGLETHREAD, WIREDTIGER_VERSION_STRING);
-		WT_ERR(__wt_write(session, conn->lock_fh, (wt_off_t)0, len, buf));
->>>>>>> 47a30491
 		created = 1;
 	} else {
 		WT_ERR(__wt_config_gets(session, cfg, "exclusive", &cval));
