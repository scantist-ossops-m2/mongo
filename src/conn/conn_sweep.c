/*-
 * Copyright (c) 2014-2015 MongoDB, Inc.
 * Copyright (c) 2008-2014 WiredTiger, Inc.
 *	All rights reserved.
 *
 * See the file LICENSE for redistribution information.
 */

#include "wt_internal.h"

/*
 * __sweep_mark --
 *	Mark idle handles with a time of death, and note if we see dead
 *	handles.
 */
static int
__sweep_mark(WT_SESSION_IMPL *session, time_t now)
{
	WT_CONNECTION_IMPL *conn;
	WT_DATA_HANDLE *dhandle;

	conn = S2C(session);

	WT_STAT_FAST_CONN_INCR(session, dh_conn_sweeps);
	SLIST_FOREACH(dhandle, &conn->dhlh, l) {
		if (WT_IS_METADATA(dhandle))
			continue;

		/*
		 * There are some internal increments of the in-use count such
		 * as eviction.  Don't keep handles alive because of those
		 * cases, but if we see multiple cursors open, clear the time
		 * of death.
		 */
		if (dhandle->session_inuse > 1)
			dhandle->timeofdeath = 0;

		if (F_ISSET(dhandle, WT_DHANDLE_DEAD) ||
		    dhandle->session_inuse != 0 ||
		    dhandle->timeofdeath != 0)
			continue;

		dhandle->timeofdeath = now;
		WT_STAT_FAST_CONN_INCR(session, dh_conn_tod);
	}

	return (0);
}

/*
 * __sweep_expire_one --
 *	Mark a single handle dead.
 */
static int
__sweep_expire_one(WT_SESSION_IMPL *session)
{
	WT_BTREE *btree;
	WT_DATA_HANDLE *dhandle;
	WT_DECL_RET;
	int evict_reset;

	btree = S2BT(session);
	dhandle = session->dhandle;
	evict_reset = 0;

	/*
	 * Acquire an exclusive lock on the handle and mark it dead.
	 *
	 * The close would require I/O if an update cannot be written
	 * (updates in a no-longer-referenced file might not yet be
	 * globally visible if sessions have disjoint sets of files
	 * open).  In that case, skip it: we'll retry the close the
	 * next time, after the transaction state has progressed.
	 *
	 * We don't set WT_DHANDLE_EXCLUSIVE deliberately, we want
	 * opens to block on us and then retry rather than returning an
	 * EBUSY error to the application.  This is done holding the
	 * handle list lock so that connection-level handle searches
	 * never need to retry.
	 */
	WT_RET(__wt_try_writelock(session, dhandle->rwlock));

	/* Only sweep clean trees where all updates are visible. */
	if (btree->modified ||
	    !__wt_txn_visible_all(session, btree->rec_max_txn))
		goto err;

	/* Ensure that we aren't racing with the eviction server */
	WT_ERR(__wt_evict_file_exclusive_on(session, &evict_reset));

	/*
	 * Mark the handle as dead and close the underlying file
	 * handle. Closing the handle decrements the open file count,
	 * meaning the close loop won't overrun the configured minimum.
	 */
	ret = __wt_conn_btree_sync_and_close(session, 0, 1);

	if (evict_reset)
		__wt_evict_file_exclusive_off(session);

err:	WT_TRET(__wt_writeunlock(session, dhandle->rwlock));

	return (ret);
}

/*
 * __sweep_expire --
 *	Mark trees dead if they are clean and haven't been accessed recently,
 *	until we have reached the configured minimum number of handles.
 */
static int
__sweep_expire(WT_SESSION_IMPL *session, time_t now)
{
	WT_CONNECTION_IMPL *conn;
	WT_DATA_HANDLE *dhandle;
	WT_DECL_RET;

	conn = S2C(session);

	WT_STAT_FAST_CONN_INCR(session, dh_conn_sweeps);
	SLIST_FOREACH(dhandle, &conn->dhlh, l) {
		/*
		 * Ignore open files once the btree file count is below the
		 * minimum number of handles.
		 */
		if (conn->open_btree_count < conn->sweep_handles_min)
			break;

		if (WT_IS_METADATA(dhandle) ||
		    F_ISSET(dhandle, WT_DHANDLE_DEAD) ||
		    dhandle->session_inuse != 0 ||
		    dhandle->timeofdeath == 0 ||
		    now <= dhandle->timeofdeath + conn->sweep_idle_time)
			continue;

		WT_WITH_DHANDLE(session, dhandle,
		    ret = __sweep_expire_one(session));
		WT_RET_BUSY_OK(ret);
	}

	return (0);
}

/*
 * __sweep_discard_trees --
 *	Discard pages from dead trees.
 */
static int
__sweep_discard_trees(
    WT_SESSION_IMPL *session, time_t now, u_int *dead_handlesp)
{
	WT_CONNECTION_IMPL *conn;
	WT_DATA_HANDLE *dhandle;
	WT_DECL_RET;

	conn = S2C(session);

	*dead_handlesp = 0;

	WT_STAT_FAST_CONN_INCR(session, dh_conn_sweeps);
	SLIST_FOREACH(dhandle, &conn->dhlh, l) {
		if (!F_ISSET(dhandle, WT_DHANDLE_OPEN | WT_DHANDLE_EXCLUSIVE) &&
		    (dhandle->timeofdiscard == 0 ||
		    now <= dhandle->timeofdiscard + conn->sweep_idle_time))
			++*dead_handlesp;

		if (!F_ISSET(dhandle, WT_DHANDLE_OPEN) ||
		    !F_ISSET(dhandle, WT_DHANDLE_DEAD))
			continue;

		/* If the handle is marked "dead", flush it from cache. */
		WT_WITH_DHANDLE(session, dhandle, ret =
		    __wt_conn_btree_sync_and_close(session, 0, 0));

		/* We closed the btree handle. */
		if (ret == 0) {
			WT_STAT_FAST_CONN_INCR(session, dh_conn_handles_closed);
			++*dead_handlesp;
		}

		WT_RET_BUSY_OK(ret);
	}

	return (0);
}

/*
 * __sweep_remove_one --
 *	Remove a closed handle from the connection list.
 */
static int
__sweep_remove_one(WT_SESSION_IMPL *session, WT_DATA_HANDLE *dhandle)
{
	WT_DECL_RET;

	/* Try to get exclusive access. */
	WT_RET(__wt_try_writelock(session, dhandle->rwlock));

	/*
	 * If there are no longer any references to the handle in any
	 * sessions, attempt to discard it.
	 */
	if (F_ISSET(dhandle, WT_DHANDLE_EXCLUSIVE | WT_DHANDLE_OPEN) ||
	    dhandle->session_inuse != 0 || dhandle->session_ref != 0)
		WT_ERR(EBUSY);

	WT_WITH_DHANDLE(session, dhandle,
	    ret = __wt_conn_dhandle_discard_single(session, 0, 1));

	/*
	 * If the handle was not successfully discarded, unlock it and
	 * don't retry the discard until it times out again.
	 */
	if (ret != 0) {
err:		WT_TRET(__wt_writeunlock(session, dhandle->rwlock));
	}

	return (ret);
}

/*
 * __sweep_remove_handles --
 *	Remove closed handles from the connection list.
 */
static int
__sweep_remove_handles(WT_SESSION_IMPL *session, time_t now)
{
	WT_CONNECTION_IMPL *conn;
	WT_DATA_HANDLE *dhandle, *dhandle_next;
	WT_DECL_RET;

	conn = S2C(session);

	for (dhandle = SLIST_FIRST(&conn->dhlh);
	    dhandle != NULL;
	    dhandle = dhandle_next) {
		dhandle_next = SLIST_NEXT(dhandle, l);
		if (WT_IS_METADATA(dhandle))
			continue;
		if (F_ISSET(dhandle, WT_DHANDLE_EXCLUSIVE | WT_DHANDLE_OPEN) ||
		    dhandle->session_inuse != 0 || dhandle->session_ref != 0)
			continue;
		if (dhandle->timeofdiscard != 0 &&
		    now <= dhandle->timeofdiscard + conn->sweep_idle_time)
			continue;

<<<<<<< HEAD
		/* Make sure we get exclusive access. */
		if ((ret =
		    __wt_try_writelock(session, dhandle->rwlock)) == EBUSY) {
			dhandle->timeofdiscard = now;
			continue;
		}
		WT_RET(ret);

		/*
		 * If there are no longer any references to the handle in any
		 * sessions, attempt to discard it.
		 */
		if (F_ISSET(dhandle, WT_DHANDLE_EXCLUSIVE | WT_DHANDLE_OPEN) ||
		    dhandle->session_inuse != 0 || dhandle->session_ref != 0) {
			WT_STAT_FAST_CONN_INCR(session, dh_conn_ref);
			WT_RET(__wt_writeunlock(session, dhandle->rwlock));
			continue;
		}

		WT_WITH_DHANDLE(session, dhandle,
		    ret = __wt_conn_dhandle_discard_single(session, 0, 1));

		/*
		 * If the handle was not successfully discarded, unlock it and
		 * don't retry the discard until it times out again.
		 */
		if (ret != 0) {
=======
		WT_WITH_HANDLE_LIST_LOCK(session,
		    ret = __sweep_remove_one(session, dhandle));
		if (ret == 0)
			WT_STAT_FAST_CONN_INCR(session, dh_conn_ref);
		else
>>>>>>> c7519775
			dhandle->timeofdiscard = now;
		WT_RET_BUSY_OK(ret);
<<<<<<< HEAD
		WT_STAT_FAST_CONN_INCR(session, dh_conn_handles_removed);
=======
>>>>>>> c7519775
	}

	return (ret == EBUSY ? 0 : ret);
}

/*
 * __sweep_server --
 *	The handle sweep server thread.
 */
static WT_THREAD_RET
__sweep_server(void *arg)
{
	WT_CONNECTION_IMPL *conn;
	WT_DECL_RET;
	WT_SESSION_IMPL *session;
	time_t now;
	u_int dead_handles;

	session = arg;
	conn = S2C(session);

	/*
	 * Sweep for dead and excess handles.
	 */
	while (F_ISSET(conn, WT_CONN_SERVER_RUN) &&
	    F_ISSET(conn, WT_CONN_SERVER_SWEEP)) {
		/* Wait until the next event. */
		WT_ERR(__wt_cond_wait(session, conn->sweep_cond,
		    (uint64_t)conn->sweep_interval * WT_MILLION));
		WT_ERR(__wt_seconds(session, &now));

		/*
		 * Mark handles with a time of death, and report whether any
		 * handles are marked dead.  If sweep_idle_time is 0, handles
		 * never become idle.
		 */
		if (conn->sweep_idle_time != 0)
			WT_ERR(__sweep_mark(session, now));

		/*
		 * Close handles if we have reached the configured limit.
		 * If sweep_idle_time is 0, handles never become idle.
		 */
		if (conn->sweep_idle_time != 0 &&
		    conn->open_btree_count >= conn->sweep_handles_min)
			WT_ERR(__sweep_expire(session, now));

		WT_ERR(__sweep_discard_trees(session, now, &dead_handles));

		if (dead_handles > 0)
			WT_ERR(__sweep_remove_handles(session, now));
	}

	if (0) {
err:		WT_PANIC_MSG(session, ret, "handle sweep server error");
	}
	return (WT_THREAD_RET_VALUE);
}

/*
 * __wt_sweep_config --
 *	Pull out sweep configuration settings
 */
int
__wt_sweep_config(WT_SESSION_IMPL *session, const char *cfg[])
{
	WT_CONFIG_ITEM cval;
	WT_CONNECTION_IMPL *conn;

	conn = S2C(session);

	/* Pull out the sweep configurations. */
	WT_RET(__wt_config_gets(session,
	    cfg, "file_manager.close_idle_time", &cval));
	conn->sweep_idle_time = (time_t)cval.val;

	WT_RET(__wt_config_gets(session,
	    cfg, "file_manager.close_scan_interval", &cval));
	conn->sweep_interval = (time_t)cval.val;

	WT_RET(__wt_config_gets(session,
	    cfg, "file_manager.close_handle_minimum", &cval));
	conn->sweep_handles_min = (u_int)cval.val;

	return (0);
}

/*
 * __wt_sweep_create --
 *	Start the handle sweep thread.
 */
int
__wt_sweep_create(WT_SESSION_IMPL *session)
{
	WT_CONNECTION_IMPL *conn;

	conn = S2C(session);

	/* Set first, the thread might run before we finish up. */
	F_SET(conn, WT_CONN_SERVER_SWEEP);

	WT_RET(__wt_open_internal_session(
	    conn, "sweep-server", 1, 1, &conn->sweep_session));
	session = conn->sweep_session;

	/*
	 * Handle sweep does enough I/O it may be called upon to perform slow
	 * operations for the block manager.
	 */
	F_SET(session, WT_SESSION_CAN_WAIT);

	WT_RET(__wt_cond_alloc(
	    session, "handle sweep server", 0, &conn->sweep_cond));

	WT_RET(__wt_thread_create(
	    session, &conn->sweep_tid, __sweep_server, session));
	conn->sweep_tid_set = 1;

	return (0);
}

/*
 * __wt_sweep_destroy --
 *	Destroy the handle-sweep thread.
 */
int
__wt_sweep_destroy(WT_SESSION_IMPL *session)
{
	WT_CONNECTION_IMPL *conn;
	WT_DECL_RET;
	WT_SESSION *wt_session;

	conn = S2C(session);

	F_CLR(conn, WT_CONN_SERVER_SWEEP);
	if (conn->sweep_tid_set) {
		WT_TRET(__wt_cond_signal(session, conn->sweep_cond));
		WT_TRET(__wt_thread_join(session, conn->sweep_tid));
		conn->sweep_tid_set = 0;
	}
	WT_TRET(__wt_cond_destroy(session, &conn->sweep_cond));

	if (conn->sweep_session != NULL) {
		wt_session = &conn->sweep_session->iface;
		WT_TRET(wt_session->close(wt_session, NULL));

		conn->sweep_session = NULL;
	}
	return (ret);
}<|MERGE_RESOLUTION|>--- conflicted
+++ resolved
@@ -176,7 +176,8 @@
 		if (ret == 0) {
 			WT_STAT_FAST_CONN_INCR(session, dh_conn_handles_closed);
 			++*dead_handlesp;
-		}
+		} else
+			WT_STAT_FAST_CONN_INCR(session, dh_conn_ref);
 
 		WT_RET_BUSY_OK(ret);
 	}
@@ -244,47 +245,16 @@
 		    now <= dhandle->timeofdiscard + conn->sweep_idle_time)
 			continue;
 
-<<<<<<< HEAD
-		/* Make sure we get exclusive access. */
-		if ((ret =
-		    __wt_try_writelock(session, dhandle->rwlock)) == EBUSY) {
-			dhandle->timeofdiscard = now;
-			continue;
-		}
-		WT_RET(ret);
-
-		/*
-		 * If there are no longer any references to the handle in any
-		 * sessions, attempt to discard it.
-		 */
-		if (F_ISSET(dhandle, WT_DHANDLE_EXCLUSIVE | WT_DHANDLE_OPEN) ||
-		    dhandle->session_inuse != 0 || dhandle->session_ref != 0) {
-			WT_STAT_FAST_CONN_INCR(session, dh_conn_ref);
-			WT_RET(__wt_writeunlock(session, dhandle->rwlock));
-			continue;
-		}
-
-		WT_WITH_DHANDLE(session, dhandle,
-		    ret = __wt_conn_dhandle_discard_single(session, 0, 1));
-
-		/*
-		 * If the handle was not successfully discarded, unlock it and
-		 * don't retry the discard until it times out again.
-		 */
-		if (ret != 0) {
-=======
 		WT_WITH_HANDLE_LIST_LOCK(session,
 		    ret = __sweep_remove_one(session, dhandle));
 		if (ret == 0)
+			WT_STAT_FAST_CONN_INCR(
+			    session, dh_conn_handles_removed);
+		else {
 			WT_STAT_FAST_CONN_INCR(session, dh_conn_ref);
-		else
->>>>>>> c7519775
 			dhandle->timeofdiscard = now;
+		}
 		WT_RET_BUSY_OK(ret);
-<<<<<<< HEAD
-		WT_STAT_FAST_CONN_INCR(session, dh_conn_handles_removed);
-=======
->>>>>>> c7519775
 	}
 
 	return (ret == EBUSY ? 0 : ret);
