--- conflicted
+++ resolved
@@ -59,13 +59,8 @@
 	{ NULL, NULL, NULL, NULL, NULL, 0 }
 };
 
-<<<<<<< HEAD
 static const WT_CONFIG_CHECK confchk_wiredtiger_open_file_manager_subconfigs[] = {
-	{ "close_handle_minimum", "string", NULL, NULL, NULL, 0 },
-=======
-static const WT_CONFIG_CHECK confchk_file_manager_subconfigs[] = {
 	{ "close_handle_minimum", "int", NULL, "min=0", NULL, 0 },
->>>>>>> 9606f7b7
 	{ "close_idle_time", "int",
 	    NULL, "min=1,max=100000",
 	    NULL, 0 },
