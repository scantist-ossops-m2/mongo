/*-
 * Copyright (c) 2014-2017 MongoDB, Inc.
 * Copyright (c) 2008-2014 WiredTiger, Inc.
 *	All rights reserved.
 *
 * See the file LICENSE for redistribution information.
 */

#define	WT_RECNO_OOB	0		/* Illegal record number */

/*
 * WT_PAGE_HEADER --
 *	Blocks have a common header, a WT_PAGE_HEADER structure followed by a
 * block-manager specific structure.
 */
struct __wt_page_header {
	/*
	 * The record number of the first record of the page is stored on disk
	 * so we can figure out where the column-store leaf page fits into the
	 * key space during salvage.
	 */
	uint64_t recno;			/* 00-07: column-store starting recno */

	/*
	 * We maintain page write-generations in the non-transactional case
	 * as that's how salvage can determine the most recent page between
	 * pages overlapping the same key range.
	 */
	uint64_t write_gen;		/* 08-15: write generation */

	/*
	 * The page's in-memory size isn't rounded or aligned, it's the actual
	 * number of bytes the disk-image consumes when instantiated in memory.
	 */
	uint32_t mem_size;		/* 16-19: in-memory page size */

	union {
		uint32_t entries;	/* 20-23: number of cells on page */
		uint32_t datalen;	/* 20-23: overflow data length */
	} u;

	uint8_t type;			/* 24: page type */

#define	WT_PAGE_COMPRESSED	0x01	/* Page is compressed on disk */
#define	WT_PAGE_EMPTY_V_ALL	0x02	/* Page has all zero-length values */
#define	WT_PAGE_EMPTY_V_NONE	0x04	/* Page has no zero-length values */
#define	WT_PAGE_ENCRYPTED	0x08	/* Page is encrypted on disk */
#define	WT_PAGE_LAS_UPDATE	0x10	/* Page updates in lookaside store */
	uint8_t flags;			/* 25: flags */

	/*
	 * End the structure with 2 bytes of padding: it wastes space, but it
	 * leaves the structure 32-bit aligned and having a few bytes to play
	 * with in the future can't hurt.
	 */
	uint8_t unused[2];		/* 26-27: unused padding */
};
/*
 * WT_PAGE_HEADER_SIZE is the number of bytes we allocate for the structure: if
 * the compiler inserts padding it will break the world.
 */
#define	WT_PAGE_HEADER_SIZE		28

/*
 * __wt_page_header_byteswap --
 *	Handle big- and little-endian transformation of a page header.
 */
static inline void
__wt_page_header_byteswap(WT_PAGE_HEADER *dsk)
{
#ifdef WORDS_BIGENDIAN
	dsk->recno = __wt_bswap64(dsk->recno);
	dsk->write_gen = __wt_bswap64(dsk->write_gen);
	dsk->mem_size = __wt_bswap32(dsk->mem_size);
	dsk->u.entries = __wt_bswap32(dsk->u.entries);
#else
	WT_UNUSED(dsk);
#endif
}

/*
 * The block-manager specific information immediately follows the WT_PAGE_HEADER
 * structure.
 */
#define	WT_BLOCK_HEADER_REF(dsk)					\
	((void *)((uint8_t *)(dsk) + WT_PAGE_HEADER_SIZE))

/*
 * WT_PAGE_HEADER_BYTE --
 * WT_PAGE_HEADER_BYTE_SIZE --
 *	The first usable data byte on the block (past the combined headers).
 */
#define	WT_PAGE_HEADER_BYTE_SIZE(btree)					\
	((u_int)(WT_PAGE_HEADER_SIZE + (btree)->block_header))
#define	WT_PAGE_HEADER_BYTE(btree, dsk)					\
	((void *)((uint8_t *)(dsk) + WT_PAGE_HEADER_BYTE_SIZE(btree)))

/*
 * WT_ADDR --
 *	An in-memory structure to hold a block's location.
 */
struct __wt_addr {
	uint8_t *addr;			/* Block-manager's cookie */
	uint8_t  size;			/* Block-manager's cookie length */

#define	WT_ADDR_INT	1		/* Internal page */
#define	WT_ADDR_LEAF	2		/* Leaf page */
#define	WT_ADDR_LEAF_NO	3		/* Leaf page, no overflow */
	uint8_t  type;

	/*
	 * If an address is both as an address for the previous and the current
	 * multi-block reconciliations, that is, a block we're writing matches
	 * the block written the last time, it will appear in both the current
	 * boundary points as well as the page modification's list of previous
	 * blocks.  The reuse flag is how we know that's happening so the block
	 * is treated correctly (not free'd on error, for example).
	 */
	uint8_t	 reuse;
};

/*
 * Overflow tracking for reuse: When a page is reconciled, we write new K/V
 * overflow items.  If pages are reconciled multiple times, we need to know
 * if we've already written a particular overflow record (so we don't write
 * it again), as well as if we've modified an overflow record previously
 * written (in which case we want to write a new record and discard blocks
 * used by the previously written record).  Track overflow records written
 * for the page, storing the values in a skiplist with the record's value as
 * the "key".
 */
struct __wt_ovfl_reuse {
	uint32_t value_offset;		/* Overflow value offset */
	uint32_t value_size;		/* Overflow value size */
	uint8_t  addr_offset;		/* Overflow addr offset */
	uint8_t  addr_size;		/* Overflow addr size */

	/*
	 * On each page reconciliation, we clear the entry's in-use flag, and
	 * reset it as the overflow record is re-used.  After reconciliation
	 * completes, unused skiplist entries are discarded, along with their
	 * underlying blocks.
	 *
	 * On each page reconciliation, set the just-added flag for each new
	 * skiplist entry; if reconciliation fails for any reason, discard the
	 * newly added skiplist entries, along with their underlying blocks.
	 */
#define	WT_OVFL_REUSE_INUSE		0x01
#define	WT_OVFL_REUSE_JUST_ADDED	0x02
	uint8_t	 flags;

	/*
	 * The untyped address immediately follows the WT_OVFL_REUSE structure,
	 * the untyped value immediately follows the address.
	 */
#define	WT_OVFL_REUSE_ADDR(p)						\
	((void *)((uint8_t *)(p) + (p)->addr_offset))
#define	WT_OVFL_REUSE_VALUE(p)						\
	((void *)((uint8_t *)(p) + (p)->value_offset))

	WT_OVFL_REUSE *next[0];		/* Forward-linked skip list */
};

/*
 * Overflow tracking for cached values: When a page is reconciled, we write new
 * K/V overflow items, and discard previous underlying blocks.  If there's a
 * transaction in the system that needs to read the previous value, we have to
 * cache the old value until no running transaction needs it.
 */
struct __wt_ovfl_txnc {
	uint64_t current;		/* Maximum transaction ID at store */

	uint32_t value_offset;		/* Overflow value offset */
	uint32_t value_size;		/* Overflow value size */
	uint8_t  addr_offset;		/* Overflow addr offset */
	uint8_t  addr_size;		/* Overflow addr size */

	/*
	 * The untyped address immediately follows the WT_OVFL_TXNC
	 * structure, the untyped value immediately follows the address.
	 */
#define	WT_OVFL_TXNC_ADDR(p)						\
	((void *)((uint8_t *)(p) + (p)->addr_offset))
#define	WT_OVFL_TXNC_VALUE(p)						\
	((void *)((uint8_t *)(p) + (p)->value_offset))

	WT_OVFL_TXNC *next[0];		/* Forward-linked skip list */
};

/*
 * Lookaside table support: when a page is being reconciled for eviction and has
 * updates that might be required by earlier readers in the system, the updates
 * are written into a lookaside table, and restored as necessary if the page is
 * read. The key is a unique marker for the page (a file ID plus an address),
 * a counter (used to ensure the update records remain in the original order),
 * the on-page item's transaction ID (so we can discard any update records from
 * the lookaside table once the on-page item's transaction is globally visible),
 * and the page key (byte-string for row-store, record number for column-store).
 * The value is the WT_UPDATE structure's transaction ID, update size and value.
 *
 * As the key for the lookaside table is different for row- and column-store, we
 * store both key types in a WT_ITEM, building/parsing them in the code, because
 * otherwise we'd need two lookaside files with different key formats. We could
 * make the lookaside table's key standard by moving the source key into the
 * lookaside table value, but that doesn't make the coding any simpler, and it
 * makes the lookaside table's value more likely to overflow the page size when
 * the row-store key is relatively large.
 */
#define	WT_LAS_FORMAT							\
    "key_format=" WT_UNCHECKED_STRING(IuQQu)				\
    ",value_format=" WT_UNCHECKED_STRING(QBu)

/*
 * WT_PAGE_MODIFY --
 *	When a page is modified, there's additional information to maintain.
 */
struct __wt_page_modify {
	/* The first unwritten transaction ID (approximate). */
	uint64_t first_dirty_txn;

	/* The transaction state last time eviction was attempted. */
	uint64_t last_eviction_id;

#ifdef HAVE_DIAGNOSTIC
	/* Check that transaction time moves forward. */
	uint64_t last_oldest_id;
#endif

	/* Avoid checking for obsolete updates during checkpoints. */
	uint64_t obsolete_check_txn;

	/* The largest transaction ID seen on the page by reconciliation. */
	uint64_t rec_max_txn;

	/* The largest update transaction ID (approximate). */
	uint64_t update_txn;

	/* Dirty bytes added to the cache. */
	size_t bytes_dirty;

	/*
	 * When pages are reconciled, the result is one or more replacement
	 * blocks.  A replacement block can be in one of two states: it was
	 * written to disk, and so we have a block address, or it contained
	 * unresolved modifications and we have a disk image for it with a
	 * list of those unresolved modifications.  The former is the common
	 * case: we only build lists of unresolved modifications when we're
	 * evicting a page, and we only expect to see unresolved modifications
	 * on a page being evicted in the case of a hot page that's too large
	 * to keep in memory as it is.  In other words, checkpoints will skip
	 * unresolved modifications, and will write the blocks rather than
	 * build lists of unresolved modifications.
	 *
	 * Ugly union/struct layout to conserve memory, we never have both
	 * a replace address and multiple replacement blocks.
	 */
	union {
	struct {			/* Single, written replacement block */
		WT_ADDR	 replace;

		/*
		 * A disk image that may or may not have been written, used to
		 * re-instantiate the page in memory.
		 */
		void	*disk_image;
	} r;
#undef	mod_replace
#define	mod_replace	u1.r.replace
#undef	mod_disk_image
#define	mod_disk_image	u1.r.disk_image

	struct {			/* Multiple replacement blocks */
	struct __wt_multi {
		/*
		 * Block's key: either a column-store record number or a
		 * row-store variable length byte string.
		 */
		union {
			uint64_t recno;
			WT_IKEY *ikey;
		} key;

		/*
		 * A disk image that may or may not have been written, used to
		 * re-instantiate the page in memory.
		 */
		void	*disk_image;

		/*
		 * List of unresolved updates. Updates are either a WT_INSERT
		 * or a row-store leaf page entry; when creating lookaside
		 * records, there is an additional value, the committed item's
		 * transaction ID.
		 *
		 * If there are unresolved updates, the block wasn't written and
		 * there will always be a disk image.
		 */
		struct __wt_save_upd {
			WT_INSERT *ins;
			WT_ROW	  *rip;
			uint64_t   onpage_txn;
		} *supd;
		uint32_t supd_entries;

		/*
		 * Disk image was written: address, size and checksum.
		 * On subsequent reconciliations of this page, we avoid writing
		 * the block if it's unchanged by comparing size and checksum;
		 * the reuse flag is set when the block is unchanged and we're
		 * reusing a previous address.
		 */
		WT_ADDR	 addr;
		uint32_t size;
		uint32_t checksum;
	} *multi;
	uint32_t multi_entries;		/* Multiple blocks element count */
	} m;
#undef	mod_multi
#define	mod_multi		u1.m.multi
#undef	mod_multi_entries
#define	mod_multi_entries	u1.m.multi_entries
	} u1;

	/*
	 * Internal pages need to be able to chain root-page splits and have a
	 * special transactional eviction requirement.  Column-store leaf pages
	 * need update and append lists.
	 *
	 * Ugly union/struct layout to conserve memory, a page is either a leaf
	 * page or an internal page.
	 */
	union {
	struct {
		/*
		 * When a root page splits, we create a new page and write it;
		 * the new page can also split and so on, and we continue this
		 * process until we write a single replacement root page.  We
		 * use the root split field to track the list of created pages
		 * so they can be discarded when no longer needed.
		 */
		WT_PAGE *root_split;	/* Linked list of root split pages */
	} intl;
#undef	mod_root_split
#define	mod_root_split		u2.intl.root_split
	struct {
		/*
		 * Appended items to column-stores: there is only a single one
		 * of these active at a time per column-store tree.
		 */
		WT_INSERT_HEAD **append;

		/*
		 * Updated items in column-stores: variable-length RLE entries
		 * can expand to multiple entries which requires some kind of
		 * list we can expand on demand.  Updated items in fixed-length
		 * files could be done based on an WT_UPDATE array as in
		 * row-stores, but there can be a very large number of bits on
		 * a single page, and the cost of the WT_UPDATE array would be
		 * huge.
		 */
		WT_INSERT_HEAD **update;

		/*
		 * Split-saved last column-store page record. If a column-store
		 * page is split, we save the first record number moved so that
		 * during reconciliation we know the page's last record and can
		 * write any implicitly created deleted records for the page.
		 */
		uint64_t split_recno;
	} column_leaf;
#undef	mod_col_append
#define	mod_col_append		u2.column_leaf.append
#undef	mod_col_update
#define	mod_col_update		u2.column_leaf.update
#undef	mod_col_split_recno
#define	mod_col_split_recno	u2.column_leaf.split_recno
	struct {
		/* Inserted items for row-store. */
		WT_INSERT_HEAD	**insert;

		/* Updated items for row-stores. */
		WT_UPDATE	**update;
	} row_leaf;
#undef	mod_row_insert
#define	mod_row_insert		u2.row_leaf.insert
#undef	mod_row_update
#define	mod_row_update		u2.row_leaf.update
	} u2;

	/*
	 * Overflow record tracking for reconciliation.  We assume overflow
	 * records are relatively rare, so we don't allocate the structures
	 * to track them until we actually see them in the data.
	 */
	struct __wt_ovfl_track {
		/*
		 * Overflow key/value address/byte-string pairs we potentially
		 * reuse each time we reconcile the page.
		 */
		WT_OVFL_REUSE	*ovfl_reuse[WT_SKIP_MAXDEPTH];

		/*
		 * Overflow value address/byte-string pairs cached until no
		 * running transaction will possibly read them.
		 */
		WT_OVFL_TXNC	*ovfl_txnc[WT_SKIP_MAXDEPTH];

		/*
		 * Overflow key/value addresses to be discarded from the block
		 * manager after reconciliation completes successfully.
		 */
		WT_CELL **discard;
		size_t	  discard_entries;
		size_t	  discard_allocated;
	} *ovfl_track;

#define	WT_PAGE_LOCK(s, p) 						\
	__wt_spin_lock((s), &(p)->modify->page_lock)
#define	WT_PAGE_TRYLOCK(s, p)						\
	__wt_spin_trylock((s), &(p)->modify->page_lock)
#define	WT_PAGE_UNLOCK(s, p) 						\
	__wt_spin_unlock((s), &(p)->modify->page_lock)
	WT_SPINLOCK page_lock;		/* Page's spinlock */

	/*
	 * The write generation is incremented when a page is modified, a page
	 * is clean if the write generation is 0.
	 */
	uint32_t write_gen;

#define	WT_PM_REC_EMPTY		1	/* Reconciliation: no replacement */
#define	WT_PM_REC_MULTIBLOCK	2	/* Reconciliation: multiple blocks */
#define	WT_PM_REC_REPLACE	3	/* Reconciliation: single block */
	uint8_t rec_result;		/* Reconciliation state */

	uint8_t update_restored;	/* Page created by restoring updates */
};

/*
 * WT_COL_RLE --
 * Variable-length column-store pages have an array of page entries with RLE
 * counts greater than 1 when reading the page, so it's not necessary to walk
 * the page counting records to find a specific entry. We can do a binary search
 * in this array, then an offset calculation to find the cell.
 */
WT_PACKED_STRUCT_BEGIN(__wt_col_rle)
	uint64_t recno;			/* Record number of first repeat. */
	uint64_t rle;			/* Repeat count. */
	uint32_t indx;			/* Slot of entry in col_var. */
WT_PACKED_STRUCT_END

/*
 * WT_PAGE --
 * The WT_PAGE structure describes the in-memory page information.
 */
struct __wt_page {
	/* Per page-type information. */
	union {
		/*
		 * Internal pages (both column- and row-store).
		 *
		 * In-memory internal pages have an array of pointers to child
		 * structures, maintained in collated order.  When a page is
		 * read into memory, the initial list of children is stored in
		 * the "orig_index" field, and it and the collated order are
		 * the same.  After a page splits, the collated order and the
		 * original order will differ.
		 *
		 * Multiple threads of control may be searching the in-memory
		 * internal page and a child page of the internal page may
		 * cause a split at any time.  When a page splits, a new array
		 * is allocated and atomically swapped into place.  Threads in
		 * the old array continue without interruption (the old array is
		 * still valid), but have to avoid racing.  No barrier is needed
		 * because the array reference is updated atomically, but code
		 * reading the fields multiple times would be a very bad idea.
		 * Specifically, do not do this:
		 *	WT_REF **refp = page->u.intl__index->index;
		 *	uint32_t entries = page->u.intl__index->entries;
		 *
		 * The field is declared volatile (so the compiler knows not to
		 * read it multiple times), and we obscure the field name and
		 * use a copy macro in all references to the field (so the code
		 * doesn't read it multiple times).
		 */
		struct {
			WT_REF	*parent_ref;	/* Parent reference */
			uint64_t split_gen;	/* Generation of last split */

			struct __wt_page_index {
				uint32_t entries;
				uint32_t deleted_entries;
				WT_REF	**index;
			} * volatile __index;	/* Collated children */
		} intl;
#undef	pg_intl_parent_ref
#define	pg_intl_parent_ref		u.intl.parent_ref
#undef	pg_intl_split_gen
#define	pg_intl_split_gen		u.intl.split_gen

	/*
	 * Macros to copy/set the index because the name is obscured to ensure
	 * the field isn't read multiple times.
	 *
	 * There are two versions of WT_INTL_INDEX_GET because the session split
	 * generation is usually set, but it's not always required: for example,
	 * if a page is locked for splitting, or being created or destroyed.
	 */
#define	WT_INTL_INDEX_GET_SAFE(page)					\
	((page)->u.intl.__index)
#define	WT_INTL_INDEX_GET(session, page, pindex) do {			\
	WT_ASSERT(session,						\
	    __wt_session_gen(session, WT_GEN_SPLIT) != 0);		\
	(pindex) = WT_INTL_INDEX_GET_SAFE(page);			\
} while (0)
#define	WT_INTL_INDEX_SET(page, v) do {					\
	WT_WRITE_BARRIER();						\
	((page)->u.intl.__index) = (v);					\
} while (0)

	/*
	 * Macro to walk the list of references in an internal page.
	 */
#define	WT_INTL_FOREACH_BEGIN(session, page, ref) do {			\
	WT_PAGE_INDEX *__pindex;					\
	WT_REF **__refp;						\
	uint32_t __entries;						\
	WT_INTL_INDEX_GET(session, page, __pindex);			\
	for (__refp = __pindex->index,					\
	    __entries = __pindex->entries; __entries > 0; --__entries) {\
		(ref) = *__refp++;
#define	WT_INTL_FOREACH_END						\
	}								\
} while (0)

		/* Row-store leaf page. */
		WT_ROW *row;			/* Key/value pairs */
#undef	pg_row
#define	pg_row		u.row

		/* Fixed-length column-store leaf page. */
		uint8_t *fix_bitf;		/* Values */
#undef	pg_fix_bitf
#define	pg_fix_bitf	u.fix_bitf

		/* Variable-length column-store leaf page. */
		struct {
			WT_COL *col_var;	/* Values */

			/*
			 * Variable-length column-store pages have an array
			 * of page entries with RLE counts greater than 1 when
			 * reading the page, so it's not necessary to walk the
			 * page counting records to find a specific entry. We
			 * can do a binary search in this array, then an offset
			 * calculation to find the cell.
			 *
			 * It's a separate structure to keep the page structure
			 * as small as possible.
			 */
			struct __wt_col_var_repeat {
				uint32_t   nrepeats;	/* repeat slots */
				WT_COL_RLE repeats[0];	/* lookup RLE array */
			} *repeats;
#define	WT_COL_VAR_REPEAT_SET(page)					\
	((page)->u.col_var.repeats != NULL)
		} col_var;
#undef	pg_var
#define	pg_var		u.col_var.col_var
#undef	pg_var_repeats
#define	pg_var_repeats	u.col_var.repeats->repeats
#undef	pg_var_nrepeats
#define	pg_var_nrepeats	u.col_var.repeats->nrepeats
	} u;

	/*
	 * Page entries, type and flags are positioned at the end of the WT_PAGE
	 * union to reduce cache misses in the row-store search function.
	 *
	 * The entries field only applies to leaf pages, internal pages use the
	 * page-index entries instead.
	 */
	uint32_t entries;		/* Leaf page entries */

#define	WT_PAGE_IS_INTERNAL(page)					\
	((page)->type == WT_PAGE_COL_INT || (page)->type == WT_PAGE_ROW_INT)
#define	WT_PAGE_INVALID		0	/* Invalid page */
#define	WT_PAGE_BLOCK_MANAGER	1	/* Block-manager page */
#define	WT_PAGE_COL_FIX		2	/* Col-store fixed-len leaf */
#define	WT_PAGE_COL_INT		3	/* Col-store internal page */
#define	WT_PAGE_COL_VAR		4	/* Col-store var-length leaf page */
#define	WT_PAGE_OVFL		5	/* Overflow page */
#define	WT_PAGE_ROW_INT		6	/* Row-store internal page */
#define	WT_PAGE_ROW_LEAF	7	/* Row-store leaf page */
	uint8_t type;			/* Page type */

#define	WT_PAGE_BUILD_KEYS	0x01	/* Keys have been built in memory */
#define	WT_PAGE_DISK_ALLOC	0x02	/* Disk image in allocated memory */
#define	WT_PAGE_DISK_MAPPED	0x04	/* Disk image in mapped memory */
#define	WT_PAGE_EVICT_LRU	0x08	/* Page is on the LRU queue */
#define	WT_PAGE_OVERFLOW_KEYS	0x10	/* Page has overflow keys */
#define	WT_PAGE_SPLIT_INSERT	0x20	/* A leaf page was split for append */
#define	WT_PAGE_UPDATE_IGNORE	0x40	/* Ignore updates on page discard */
	uint8_t flags_atomic;		/* Atomic flags, use F_*_ATOMIC */

	uint8_t unused[2];		/* Unused padding */

	/*
	 * The page's read generation acts as an LRU value for each page in the
	 * tree; it is used by the eviction server thread to select pages to be
	 * discarded from the in-memory tree.
	 *
	 * The read generation is a 64-bit value, if incremented frequently, a
	 * 32-bit value could overflow.
	 *
	 * The read generation is a piece of shared memory potentially read
	 * by many threads.  We don't want to update page read generations for
	 * in-cache workloads and suffer the cache misses, so we don't simply
	 * increment the read generation value on every access.  Instead, the
	 * read generation is incremented by the eviction server each time it
	 * becomes active.  To avoid incrementing a page's read generation too
	 * frequently, it is set to a future point.
	 *
	 * Because low read generation values have special meaning, and there
	 * are places where we manipulate the value, use an initial value well
	 * outside of the special range.
	 */
#define	WT_READGEN_NOTSET	0
#define	WT_READGEN_OLDEST	1
#define	WT_READGEN_START_VALUE	100
#define	WT_READGEN_STEP		100
	uint64_t read_gen;

	size_t memory_footprint;	/* Memory attached to the page */

	/* Page's on-disk representation: NULL for pages created in memory. */
	const WT_PAGE_HEADER *dsk;

	/* If/when the page is modified, we need lots more information. */
	WT_PAGE_MODIFY *modify;

	/* This is the 64 byte boundary, try to keep hot fields above here. */

	uint64_t evict_pass_gen;	/* Eviction pass generation */
};

/*
 * WT_PAGE_DISK_OFFSET, WT_PAGE_REF_OFFSET --
 *	Return the offset/pointer of a pointer/offset in a page disk image.
 */
#define	WT_PAGE_DISK_OFFSET(page, p)					\
	WT_PTRDIFF32(p, (page)->dsk)
#define	WT_PAGE_REF_OFFSET(page, o)					\
	((void *)((uint8_t *)((page)->dsk) + (o)))

/*
 * Page state.
 *
 * Synchronization is based on the WT_REF->state field, which has a number of
 * possible states:
 *
 * WT_REF_DISK:
 *	The initial setting before a page is brought into memory, and set as a
 *	result of page eviction; the page is on disk, and must be read into
 *	memory before use.  WT_REF_DISK has a value of 0 (the default state
 *	after allocating cleared memory).
 *
 * WT_REF_DELETED:
 *	The page is on disk, but has been deleted from the tree; we can delete
 *	row-store leaf pages without reading them if they don't reference
 *	overflow items.
 *
 * WT_REF_LOCKED:
 *	Locked for exclusive access.  In eviction, this page or a parent has
 *	been selected for eviction; once hazard pointers are checked, the page
 *	will be evicted.  When reading a page that was previously deleted, it
 *	is locked until the page is in memory with records marked deleted.  The
 *	thread that set the page to WT_REF_LOCKED has exclusive access, no
 *	other thread may use the WT_REF until the state is changed.
 *
 * WT_REF_MEM:
 *	Set by a reading thread once the page has been read from disk; the page
 *	is in the cache and the page reference is OK.
 *
 * WT_REF_READING:
 *	Set by a reading thread before reading an ordinary page from disk;
 *	other readers of the page wait until the read completes.  Sync can
 *	safely skip over such pages: they are clean by definition.
 *
 * WT_REF_SPLIT:
 *	Set when the page is split; the WT_REF is dead and can no longer be
 *	used.
 *
 * The life cycle of a typical page goes like this: pages are read into memory
 * from disk and their state set to WT_REF_MEM.  When the page is selected for
 * eviction, the page state is set to WT_REF_LOCKED.  In all cases, evicting
 * threads reset the page's state when finished with the page: if eviction was
 * successful (a clean page was discarded, and a dirty page was written to disk
 * and then discarded), the page state is set to WT_REF_DISK; if eviction failed
 * because the page was busy, page state is reset to WT_REF_MEM.
 *
 * Readers check the state field and if it's WT_REF_MEM, they set a hazard
 * pointer to the page, flush memory and re-confirm the page state.  If the
 * page state is unchanged, the reader has a valid reference and can proceed.
 *
 * When an evicting thread wants to discard a page from the tree, it sets the
 * WT_REF_LOCKED state, flushes memory, then checks hazard pointers.  If a
 * hazard pointer is found, state is reset to WT_REF_MEM, restoring the page
 * to the readers.  If the evicting thread does not find a hazard pointer,
 * the page is evicted.
 */

/*
 * WT_PAGE_DELETED --
 *	Related information for fast-delete, on-disk pages.
 */
struct __wt_page_deleted {
	uint64_t txnid;			/* Transaction ID */

	WT_UPDATE **update_list;	/* List of updates for abort */
};

/*
 * WT_REF --
 *	A single in-memory page and the state information used to determine if
 * it's OK to dereference the pointer to the page.
 */
struct __wt_ref {
	WT_PAGE *page;			/* Page */

	/*
	 * When the tree deepens as a result of a split, the home page value
	 * changes.  Don't cache it, we need to see that change when looking
	 * up our slot in the page's index structure.
	 */
	WT_PAGE * volatile home;	/* Reference page */
	volatile uint32_t pindex_hint;	/* Reference page index hint */

#define	WT_REF_DISK	0		/* Page is on disk */
#define	WT_REF_DELETED	1		/* Page is on disk, but deleted */
#define	WT_REF_LOCKED	2		/* Page locked for exclusive access */
#define	WT_REF_MEM	3		/* Page is in cache and valid */
#define	WT_REF_READING	4		/* Page being read */
#define	WT_REF_SPLIT	5		/* Parent page split (WT_REF dead) */
	volatile uint32_t state;	/* Page state */

	/*
	 * Address: on-page cell if read from backing block, off-page WT_ADDR
	 * if instantiated in-memory, or NULL if page created in-memory.
	 */
	void	*addr;

	/*
	 * The child page's key.  Do NOT change this union without reviewing
	 * __wt_ref_key.
	 */
	union {
		uint64_t recno;		/* Column-store: starting recno */
		void	*ikey;		/* Row-store: key */
	} key;
#undef	ref_recno
#define	ref_recno	key.recno
#undef	ref_ikey
#define	ref_ikey	key.ikey

	WT_PAGE_DELETED	*page_del;	/* Deleted on-disk page information */
};
/*
 * WT_REF_SIZE is the expected structure size -- we verify the build to ensure
 * the compiler hasn't inserted padding which would break the world.
 */
#define	WT_REF_SIZE	48

/*
 * WT_ROW --
 * Each in-memory page row-store leaf page has an array of WT_ROW structures:
 * this is created from on-page data when a page is read from the file.  It's
 * sorted by key, fixed in size, and starts with a reference to on-page data.
 *
 * Multiple threads of control may be searching the in-memory row-store pages,
 * and the key may be instantiated at any time.  Code must be able to handle
 * both when the key has not been instantiated (the key field points into the
 * page's disk image), and when the key has been instantiated (the key field
 * points outside the page's disk image).  We don't need barriers because the
 * key is updated atomically, but code that reads the key field multiple times
 * is a very, very bad idea.  Specifically, do not do this:
 *
 *	key = rip->key;
 *	if (key_is_on_page(key)) {
 *		cell = rip->key;
 *	}
 *
 * The field is declared volatile (so the compiler knows it shouldn't read it
 * multiple times), and we obscure the field name and use a copy macro in all
 * references to the field (so the code doesn't read it multiple times), all
 * to make sure we don't introduce this bug (again).
 */
struct __wt_row {	/* On-page key, on-page cell, or off-page WT_IKEY */
	void * volatile __key;
};
#define	WT_ROW_KEY_COPY(rip)	((rip)->__key)
#define	WT_ROW_KEY_SET(rip, v)	((rip)->__key) = (void *)(v)

/*
 * WT_ROW_FOREACH --
 *	Walk the entries of an in-memory row-store leaf page.
 */
#define	WT_ROW_FOREACH(page, rip, i)					\
	for ((i) = (page)->entries,					\
	    (rip) = (page)->pg_row; (i) > 0; ++(rip), --(i))
#define	WT_ROW_FOREACH_REVERSE(page, rip, i)				\
	for ((i) = (page)->entries,					\
	    (rip) = (page)->pg_row + ((page)->entries - 1);		\
	    (i) > 0; --(rip), --(i))

/*
 * WT_ROW_SLOT --
 *	Return the 0-based array offset based on a WT_ROW reference.
 */
#define	WT_ROW_SLOT(page, rip)						\
	((uint32_t)(((WT_ROW *)(rip)) - (page)->pg_row))

/*
 * WT_COL --
 * Each in-memory variable-length column-store leaf page has an array of WT_COL
 * structures: this is created from on-page data when a page is read from the
 * file.  It's fixed in size, and references data on the page.
 */
struct __wt_col {
	/*
	 * Variable-length column-store data references are page offsets, not
	 * pointers (we boldly re-invent short pointers).  The trade-off is 4B
	 * per K/V pair on a 64-bit machine vs. a single cycle for the addition
	 * of a base pointer.  The on-page data is a WT_CELL (same as row-store
	 * pages).
	 *
	 * If the value is 0, it's a single, deleted record.
	 *
	 * Obscure the field name, code shouldn't use WT_COL->__col_value, the
	 * public interface is WT_COL_PTR and WT_COL_PTR_SET.
	 */
	uint32_t __col_value;
};

/*
 * WT_COL_PTR, WT_COL_PTR_SET --
 *	Return/Set a pointer corresponding to the data offset. (If the item does
 * not exist on the page, return a NULL.)
 */
#define	WT_COL_PTR(page, cip)						\
	((cip)->__col_value == 0 ?					\
	    NULL : WT_PAGE_REF_OFFSET(page, (cip)->__col_value))
#define	WT_COL_PTR_SET(cip, value)					\
	(cip)->__col_value = (value)

/*
 * WT_COL_FOREACH --
 *	Walk the entries of variable-length column-store leaf page.
 */
#define	WT_COL_FOREACH(page, cip, i)					\
	for ((i) = (page)->entries,					\
	    (cip) = (page)->pg_var; (i) > 0; ++(cip), --(i))

/*
 * WT_COL_SLOT --
 *	Return the 0-based array offset based on a WT_COL reference.
 */
#define	WT_COL_SLOT(page, cip)						\
	((uint32_t)(((WT_COL *)(cip)) - (page)->pg_var))

/*
 * WT_IKEY --
 * Instantiated key: row-store keys are usually prefix compressed and sometimes
 * Huffman encoded or overflow objects.  Normally, a row-store page in-memory
 * key points to the on-page WT_CELL, but in some cases, we instantiate the key
 * in memory, in which case the row-store page in-memory key points to a WT_IKEY
 * structure.
 */
struct __wt_ikey {
	uint32_t size;			/* Key length */

	/*
	 * If we no longer point to the key's on-page WT_CELL, we can't find its
	 * related value.  Save the offset of the key cell in the page.
	 *
	 * Row-store cell references are page offsets, not pointers (we boldly
	 * re-invent short pointers).  The trade-off is 4B per K/V pair on a
	 * 64-bit machine vs. a single cycle for the addition of a base pointer.
	 */
	uint32_t  cell_offset;

	/* The key bytes immediately follow the WT_IKEY structure. */
#define	WT_IKEY_DATA(ikey)						\
	((void *)((uint8_t *)(ikey) + sizeof(WT_IKEY)))
};

/*
 * WT_UPDATE --
 * Entries on leaf pages can be updated, either modified or deleted.  Updates
 * to entries referenced from the WT_ROW and WT_COL arrays are stored in the
 * page's WT_UPDATE array.  When the first element on a page is updated, the
 * WT_UPDATE array is allocated, with one slot for every existing element in
 * the page.  A slot points to a WT_UPDATE structure; if more than one update
 * is done for an entry, WT_UPDATE structures are formed into a forward-linked
 * list.
 */
WT_PACKED_STRUCT_BEGIN(__wt_update)
	uint64_t txnid;			/* transaction */

	WT_UPDATE *next;		/* forward-linked list */

	uint32_t size;			/* data length */

#define	WT_UPDATE_STANDARD	0
#define	WT_UPDATE_DELETED	1
#define	WT_UPDATE_RESERVED	2
	uint8_t type;			/* type (one byte to conserve memory) */

	/* The untyped value immediately follows the WT_UPDATE structure. */
#define	WT_UPDATE_DATA(upd)						\
	((void *)((uint8_t *)(upd) + sizeof(WT_UPDATE)))

	/*
	 * The memory size of an update: include some padding because this is
	 * such a common case that overhead of tiny allocations can swamp our
	 * cache overhead calculation.
	 */
#define	WT_UPDATE_MEMSIZE(upd)						\
<<<<<<< HEAD
	WT_ALIGN(sizeof(WT_UPDATE) +					\
	    (WT_UPDATE_DELETED_ISSET(upd) ? 0 : (upd)->size), 32)
WT_PACKED_STRUCT_END
=======
	WT_ALIGN(sizeof(WT_UPDATE) + (upd)->size, 32)
WT_PACKED_STRUCT_END
/*
 * WT_UPDATE_SIZE is the expected structure size -- we verify the build to
 * ensure the compiler hasn't inserted padding.
 */
#define	WT_UPDATE_SIZE	21
>>>>>>> ad515323

/*
 * WT_INSERT --
 *
 * Row-store leaf pages support inserts of new K/V pairs.  When the first K/V
 * pair is inserted, the WT_INSERT_HEAD array is allocated, with one slot for
 * every existing element in the page, plus one additional slot.  A slot points
 * to a WT_INSERT_HEAD structure for the items which sort after the WT_ROW
 * element that references it and before the subsequent WT_ROW element; the
 * skiplist structure has a randomly chosen depth of next pointers in each
 * inserted node.
 *
 * The additional slot is because it's possible to insert items smaller than any
 * existing key on the page: for that reason, the first slot of the insert array
 * holds keys smaller than any other key on the page.
 *
 * In column-store variable-length run-length encoded pages, a single indx
 * entry may reference a large number of records, because there's a single
 * on-page entry representing many identical records. (We don't expand those
 * entries when the page comes into memory, as that would require resources as
 * pages are moved to/from the cache, including read-only files.)  Instead, a
 * single indx entry represents all of the identical records originally found
 * on the page.
 *
 * Modifying (or deleting) run-length encoded column-store records is hard
 * because the page's entry no longer references a set of identical items.  We
 * handle this by "inserting" a new entry into the insert array, with its own
 * record number.  (This is the only case where it's possible to insert into a
 * column-store: only appends are allowed, as insert requires re-numbering
 * subsequent records.  Berkeley DB did support mutable records, but it won't
 * scale and it isn't useful enough to re-implement, IMNSHO.)
 */
struct __wt_insert {
	WT_UPDATE *upd;				/* value */

	union {
		uint64_t recno;			/* column-store record number */
		struct {
			uint32_t offset;	/* row-store key data start */
			uint32_t size;		/* row-store key data size */
		} key;
	} u;

#define	WT_INSERT_KEY_SIZE(ins) (((WT_INSERT *)(ins))->u.key.size)
#define	WT_INSERT_KEY(ins)						\
	((void *)((uint8_t *)(ins) + ((WT_INSERT *)(ins))->u.key.offset))
#define	WT_INSERT_RECNO(ins)	(((WT_INSERT *)(ins))->u.recno)

	WT_INSERT *next[0];			/* forward-linked skip list */
};

/*
 * Skiplist helper macros.
 */
#define	WT_SKIP_FIRST(ins_head)						\
	(((ins_head) == NULL) ? NULL : ((WT_INSERT_HEAD *)(ins_head))->head[0])
#define	WT_SKIP_LAST(ins_head)						\
	(((ins_head) == NULL) ? NULL : ((WT_INSERT_HEAD *)(ins_head))->tail[0])
#define	WT_SKIP_NEXT(ins)  ((ins)->next[0])
#define	WT_SKIP_FOREACH(ins, ins_head)					\
	for ((ins) = WT_SKIP_FIRST(ins_head);				\
	    (ins) != NULL;						\
	    (ins) = WT_SKIP_NEXT(ins))

/*
 * Atomically allocate and swap a structure or array into place.
 */
#define	WT_PAGE_ALLOC_AND_SWAP(s, page, dest, v, count)	do {		\
	if (((v) = (dest)) == NULL) {					\
		WT_ERR(__wt_calloc_def(s, count, &(v)));		\
		if (__wt_atomic_cas_ptr(&(dest), NULL, v))		\
			__wt_cache_page_inmem_incr(			\
			    s, page, (count) * sizeof(*(v)));		\
		else							\
			__wt_free(s, v);				\
	}								\
} while (0)

/*
 * WT_INSERT_HEAD --
 * 	The head of a skiplist of WT_INSERT items.
 */
struct __wt_insert_head {
	WT_INSERT *head[WT_SKIP_MAXDEPTH];	/* first item on skiplists */
	WT_INSERT *tail[WT_SKIP_MAXDEPTH];	/* last item on skiplists */
};

/*
 * The row-store leaf page insert lists are arrays of pointers to structures,
 * and may not exist.  The following macros return an array entry if the array
 * of pointers and the specific structure exist, else NULL.
 */
#define	WT_ROW_INSERT_SLOT(page, slot)					\
	((page)->modify == NULL ||					\
	    (page)->modify->mod_row_insert == NULL ?			\
	    NULL : (page)->modify->mod_row_insert[slot])
#define	WT_ROW_INSERT(page, ip)						\
	WT_ROW_INSERT_SLOT(page, WT_ROW_SLOT(page, ip))
#define	WT_ROW_UPDATE(page, ip)						\
	((page)->modify == NULL ||					\
	    (page)->modify->mod_row_update == NULL ?			\
	    NULL : (page)->modify->mod_row_update[WT_ROW_SLOT(page, ip)])
/*
 * WT_ROW_INSERT_SMALLEST references an additional slot past the end of the
 * the "one per WT_ROW slot" insert array.  That's because the insert array
 * requires an extra slot to hold keys that sort before any key found on the
 * original page.
 */
#define	WT_ROW_INSERT_SMALLEST(page)					\
	((page)->modify == NULL ||					\
	    (page)->modify->mod_row_insert == NULL ?			\
	    NULL : (page)->modify->mod_row_insert[(page)->entries])

/*
 * The column-store leaf page update lists are arrays of pointers to structures,
 * and may not exist.  The following macros return an array entry if the array
 * of pointers and the specific structure exist, else NULL.
 */
#define	WT_COL_UPDATE_SLOT(page, slot)					\
	((page)->modify == NULL ||					\
	    (page)->modify->mod_col_update == NULL ?			\
	    NULL : (page)->modify->mod_col_update[slot])
#define	WT_COL_UPDATE(page, ip)						\
	WT_COL_UPDATE_SLOT(page, WT_COL_SLOT(page, ip))

/*
 * WT_COL_UPDATE_SINGLE is a single WT_INSERT list, used for any fixed-length
 * column-store updates for a page.
 */
#define	WT_COL_UPDATE_SINGLE(page)					\
	WT_COL_UPDATE_SLOT(page, 0)

/*
 * WT_COL_APPEND is an WT_INSERT list, used for fixed- and variable-length
 * appends.
 */
#define	WT_COL_APPEND(page)						\
	((page)->modify == NULL ||					\
	    (page)->modify->mod_col_append == NULL ?			\
	    NULL : (page)->modify->mod_col_append[0])

/* WT_FIX_FOREACH walks fixed-length bit-fields on a disk page. */
#define	WT_FIX_FOREACH(btree, dsk, v, i)				\
	for ((i) = 0,							\
	    (v) = (i) < (dsk)->u.entries ?				\
	    __bit_getv(							\
	    WT_PAGE_HEADER_BYTE(btree, dsk), 0, (btree)->bitcnt) : 0;	\
	    (i) < (dsk)->u.entries; ++(i),				\
	    (v) = __bit_getv(						\
	    WT_PAGE_HEADER_BYTE(btree, dsk), i, (btree)->bitcnt))

/*
 * Manage split generation numbers.  Splits walk the list of sessions to check
 * when it is safe to free structures that have been replaced.  We also check
 * that list periodically (e.g., when wrapping up a transaction) to free any
 * memory we can.
 *
 * Before a thread enters code that will examine page indexes (which are
 * swapped out by splits), it publishes a copy of the current split generation
 * into its session.  Don't assume that threads never re-enter this code: if we
 * already have a split generation, leave it alone.  If our caller is examining
 * an index, we don't want the oldest split generation to move forward and
 * potentially free it.
 */
#define	WT_ENTER_PAGE_INDEX(session) do {				\
	uint64_t __prev_split_gen =					\
	    __wt_session_gen(session, WT_GEN_SPLIT);			\
	if (__prev_split_gen == 0)					\
		__wt_session_gen_enter(session, WT_GEN_SPLIT);

#define	WT_LEAVE_PAGE_INDEX(session)					\
	if (__prev_split_gen == 0)					\
		__wt_session_gen_leave(session, WT_GEN_SPLIT);		\
	} while (0)

#define	WT_WITH_PAGE_INDEX(session, e)					\
	WT_ENTER_PAGE_INDEX(session);					\
	(e);								\
	WT_LEAVE_PAGE_INDEX(session)<|MERGE_RESOLUTION|>--- conflicted
+++ resolved
@@ -926,11 +926,6 @@
 	 * cache overhead calculation.
 	 */
 #define	WT_UPDATE_MEMSIZE(upd)						\
-<<<<<<< HEAD
-	WT_ALIGN(sizeof(WT_UPDATE) +					\
-	    (WT_UPDATE_DELETED_ISSET(upd) ? 0 : (upd)->size), 32)
-WT_PACKED_STRUCT_END
-=======
 	WT_ALIGN(sizeof(WT_UPDATE) + (upd)->size, 32)
 WT_PACKED_STRUCT_END
 /*
@@ -938,7 +933,6 @@
  * ensure the compiler hasn't inserted padding.
  */
 #define	WT_UPDATE_SIZE	21
->>>>>>> ad515323
 
 /*
  * WT_INSERT --
