--- conflicted
+++ resolved
@@ -818,19 +818,14 @@
 			break;
 	cache->evict_candidates = i + 1;
 
-<<<<<<< HEAD
 	/* If we have more than the minimum number of entries, clear them. */
 	if (cache->evict_entries > WT_EVICT_WALK_BASE) {
-		__evict_list_clr_range(session, WT_EVICT_WALK_BASE);
+		for (i = WT_EVICT_WALK_BASE, evict = cache->evict + i;
+		    i < candidates;
+		    i++, evict++)
+			__evict_list_clr(session, evict);
 		cache->evict_entries = WT_EVICT_WALK_BASE;
 	}
-=======
-	/* Clear any entries we will overwrite next walk. */
-	for (i = WT_EVICT_WALK_BASE, evict = cache->evict + i;
-	    i < candidates;
-	    i++, evict++)
-		__evict_list_clr(session, evict);
->>>>>>> 86584354
 
 	cache->evict_current = cache->evict;
 	__wt_spin_unlock(session, &cache->evict_lock);
