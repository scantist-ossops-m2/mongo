/*-
 * Copyright (c) 2014-2016 MongoDB, Inc.
 * Copyright (c) 2008-2014 WiredTiger, Inc.
 *	All rights reserved.
 *
 * See the file LICENSE for redistribution information.
 */

#include "wt_internal.h"

/*
 * __wt_search_insert_append --
 *	Fast append search of a row-store insert list, creating a skiplist stack
 * as we go.
 */
static inline int
__wt_search_insert_append(WT_SESSION_IMPL *session,
    WT_CURSOR_BTREE *cbt, WT_ITEM *srch_key, bool *donep)
{
	WT_BTREE *btree;
	WT_COLLATOR *collator;
	WT_INSERT *ins;
	WT_INSERT_HEAD *inshead;
	WT_ITEM key;
	int cmp, i;

	btree = S2BT(session);
	collator = btree->collator;
	*donep = 0;

	inshead = cbt->ins_head;
	if ((ins = WT_SKIP_LAST(inshead)) == NULL)
		return (0);
	key.data = WT_INSERT_KEY(ins);
	key.size = WT_INSERT_KEY_SIZE(ins);

	WT_RET(__wt_compare(session, collator, srch_key, &key, &cmp));
	if (cmp >= 0) {
		/*
		 * !!!
		 * We may race with another appending thread.
		 *
		 * To catch that case, rely on the atomic pointer read above
		 * and set the next stack to NULL here.  If we have raced with
		 * another thread, one of the next pointers will not be NULL by
		 * the time they are checked against the next stack inside the
		 * serialized insert function.
		 */
		for (i = WT_SKIP_MAXDEPTH - 1; i >= 0; i--) {
			cbt->ins_stack[i] = (i == 0) ? &ins->next[0] :
			    (inshead->tail[i] != NULL) ?
			    &inshead->tail[i]->next[i] : &inshead->head[i];
			cbt->next_stack[i] = NULL;
		}
		cbt->compare = -cmp;
		cbt->ins = ins;
		*donep = 1;
	}
	return (0);
}

/*
 * __wt_search_insert --
 *	Search a row-store insert list, creating a skiplist stack as we go.
 */
int
__wt_search_insert(
    WT_SESSION_IMPL *session, WT_CURSOR_BTREE *cbt, WT_ITEM *srch_key)
{
	WT_BTREE *btree;
	WT_COLLATOR *collator;
	WT_INSERT *ins, **insp, *last_ins;
	WT_INSERT_HEAD *inshead;
	WT_ITEM key;
	size_t match, skiphigh, skiplow;
	int cmp, i;

	btree = S2BT(session);
	collator = btree->collator;
	inshead = cbt->ins_head;
	cmp = 0;				/* -Wuninitialized */

	/*
	 * The insert list is a skip list: start at the highest skip level, then
	 * go as far as possible at each level before stepping down to the next.
	 */
	match = skiphigh = skiplow = 0;
	ins = last_ins = NULL;
	for (i = WT_SKIP_MAXDEPTH - 1, insp = &inshead->head[i]; i >= 0;) {
		if ((ins = *insp) == NULL) {
			cbt->next_stack[i] = NULL;
			cbt->ins_stack[i--] = insp--;
			continue;
		}

		/*
		 * Comparisons may be repeated as we drop down skiplist levels;
		 * don't repeat comparisons, they might be expensive.
		 */
		if (ins != last_ins) {
			last_ins = ins;
			key.data = WT_INSERT_KEY(ins);
			key.size = WT_INSERT_KEY_SIZE(ins);
			match = WT_MIN(skiplow, skiphigh);
			WT_RET(__wt_compare_skip(
			    session, collator, srch_key, &key, &cmp, &match));
		}

		if (cmp > 0) {			/* Keep going at this level */
			insp = &ins->next[i];
			skiplow = match;
		} else if (cmp < 0) {		/* Drop down a level */
			cbt->next_stack[i] = ins;
			cbt->ins_stack[i--] = insp--;
			skiphigh = match;
		} else
			for (; i >= 0; i--) {
				cbt->next_stack[i] = ins->next[i];
				cbt->ins_stack[i] = &ins->next[i];
			}
	}

	/*
	 * For every insert element we review, we're getting closer to a better
	 * choice; update the compare field to its new value.  If we went past
	 * the last item in the list, return the last one: that is used to
	 * decide whether we are positioned in a skiplist.
	 */
	cbt->compare = -cmp;
	cbt->ins = (ins != NULL) ? ins : last_ins;
	return (0);
}

/*
 * __check_leaf_key_range --
 *	Check the search key is in the leaf page's key range.
 */
static inline int
__check_leaf_key_range(WT_SESSION_IMPL *session,
    WT_ITEM *srch_key, WT_REF *leaf, WT_CURSOR_BTREE *cbt)
{
	WT_BTREE *btree;
	WT_COLLATOR *collator;
	WT_ITEM *item;
	WT_PAGE_INDEX *pindex;
	uint32_t indx;
	int cmp;

	btree = S2BT(session);
	collator = btree->collator;
	item = cbt->tmp;

	/*
	 * There are reasons we can't do the fast checks, and we continue with
	 * the leaf page search in those cases, only skipping the complete leaf
	 * page search if we know it's not going to work.
	 */
	cbt->compare = 0;

	/*
	 * First, confirm we have the right parent page-index slot, and quit if
	 * we don't. We don't search for the correct slot, that would make this
	 * cheap test expensive.
	 */
	WT_INTL_INDEX_GET(session, leaf->home, pindex);
	indx = leaf->pindex_hint;
	if (indx >= pindex->entries || pindex->index[indx] != leaf)
		return (0);

	/*
	 * Check if the search key is smaller than the parent's starting key for
	 * this page.
	 *
	 * We can't compare against slot 0 on a row-store internal page because
	 * reconciliation doesn't build it, it may not be a valid key.
	 */
	if (indx != 0) {
		__wt_ref_key(leaf->home, leaf, &item->data, &item->size);
		WT_RET(__wt_compare(session, collator, srch_key, item, &cmp));
		if (cmp < 0) {
			cbt->compare = 1;	/* page keys > search key */
			return (0);
		}
	}

	/*
	 * Check if the search key is greater than or equal to the starting key
	 * for the parent's next page.
	 */
	++indx;
	if (indx < pindex->entries) {
		__wt_ref_key(
		    leaf->home, pindex->index[indx], &item->data, &item->size);
		WT_RET(__wt_compare(session, collator, srch_key, item, &cmp));
		if (cmp >= 0) {
			cbt->compare = -1;	/* page keys < search key */
			return (0);
		}
	}

	return (0);
}

/*
 * __wt_row_search --
 *	Search a row-store tree for a specific key.
 */
int
__wt_row_search(WT_SESSION_IMPL *session,
    WT_ITEM *srch_key, WT_REF *leaf, WT_CURSOR_BTREE *cbt, bool insert)
{
	WT_BTREE *btree;
	WT_COLLATOR *collator;
	WT_DECL_RET;
	WT_ITEM *item;
	WT_PAGE *page;
	WT_PAGE_INDEX *pindex, *parent_pindex;
	WT_REF *current, *descent;
	WT_ROW *rip;
	size_t match, skiphigh, skiplow;
	uint32_t base, indx, limit;
	int cmp, depth;
	bool append_check, descend_right, done;

	btree = S2BT(session);
	collator = btree->collator;
	item = cbt->tmp;
	current = NULL;

	__cursor_pos_clear(cbt);

	/*
	 * In some cases we expect we're comparing more than a few keys with
	 * matching prefixes, so it's faster to avoid the memory fetches by
	 * skipping over those prefixes. That's done by tracking the length of
	 * the prefix match for the lowest and highest keys we compare as we
	 * descend the tree.
	 */
	skiphigh = skiplow = 0;

	/*
	 * If a cursor repeatedly appends to the tree, compare the search key
	 * against the last key on each internal page during insert before
	 * doing the full binary search.
	 *
	 * Track if the descent is to the right-side of the tree, used to set
	 * the cursor's append history.
	 */
	append_check = insert && cbt->append_tree;
	descend_right = true;

	/*
	 * We may be searching only a single leaf page, not the full tree. In
	 * the normal case where the page links to a parent, check the page's
	 * parent keys before doing the full search, it's faster when the
	 * cursor is being re-positioned. (One case where the page doesn't
	 * have a parent is if it is being re-instantiated in memory as part
	 * of a split).
	 */
	if (leaf != NULL) {
		if (leaf->home != NULL) {
			WT_RET(__check_leaf_key_range(
			    session, srch_key, leaf, cbt));
			if (cbt->compare != 0) {
				/*
				 * !!!
				 * WT_CURSOR.search_near uses the slot value to
				 * decide if there was an on-page match.
				 */
				cbt->slot = 0;
				return (0);
			}
		}

		current = leaf;
		goto leaf_only;
	}

	/* Search the internal pages of the tree. */
restart_root:
	current = &btree->root;
	for (depth = 2, pindex = NULL;; ++depth) {
		parent_pindex = pindex;
restart_page:	page = current->page;
		if (page->type != WT_PAGE_ROW_INT)
			break;

		WT_INTL_INDEX_GET(session, page, pindex);

		/* Fast-path appends. */
		if (append_check) {
			descent = pindex->index[pindex->entries - 1];
			__wt_ref_key(page, descent, &item->data, &item->size);
			WT_ERR(__wt_compare(
			    session, collator, srch_key, item, &cmp));
			if (cmp >= 0)
				goto append;

			/* A failed append check turns off append checks. */
			append_check = false;
		}

		/*
		 * Binary search of an internal page. There are three versions
		 * (keys with no application-specified collation order, in long
		 * and short versions, and keys with an application-specified
		 * collation order), because doing the tests and error handling
		 * inside the loop costs about 5%.
		 *
		 * The 0th key on an internal page is a problem for a couple of
		 * reasons.  First, we have to force the 0th key to sort less
		 * than any application key, so internal pages don't have to be
		 * updated if the application stores a new, "smallest" key in
		 * the tree.  Second, reconciliation is aware of this and will
		 * store a byte of garbage in the 0th key, so the comparison of
		 * an application key and a 0th key is meaningless (but doing
		 * the comparison could still incorrectly modify our tracking
		 * of the leading bytes in each key that we can skip during the
		 * comparison).  For these reasons, skip the 0th key.
		 */
		base = 1;
		limit = pindex->entries - 1;
		if (collator == NULL &&
		    srch_key->size <= WT_COMPARE_SHORT_MAXLEN)
			for (; limit != 0; limit >>= 1) {
				indx = base + (limit >> 1);
				descent = pindex->index[indx];
				__wt_ref_key(
				    page, descent, &item->data, &item->size);

				cmp = __wt_lex_compare_short(srch_key, item);
				if (cmp > 0) {
					base = indx + 1;
					--limit;
				} else if (cmp == 0)
					goto descend;
			}
		else if (collator == NULL) {
			/*
			 * Reset the skipped prefix counts; we'd normally expect
			 * the parent's skipped prefix values to be larger than
			 * the child's values and so we'd only increase them as
			 * we walk down the tree (in other words, if we can skip
			 * N bytes on the parent, we can skip at least N bytes
			 * on the child). However, if a child internal page was
			 * split up into the parent, the child page's key space
			 * will have been truncated, and the values from the
			 * parent's search may be wrong for the child. We only
			 * need to reset the high count because the split-page
			 * algorithm truncates the end of the internal page's
			 * key space, the low count is still correct. We also
			 * don't need to clear either count when transitioning
			 * to a leaf page, a leaf page's key space can't change
			 * in flight.
			 */
			skiphigh = 0;

			for (; limit != 0; limit >>= 1) {
				indx = base + (limit >> 1);
				descent = pindex->index[indx];
				__wt_ref_key(
				    page, descent, &item->data, &item->size);

				match = WT_MIN(skiplow, skiphigh);
				cmp = __wt_lex_compare_skip(
				    srch_key, item, &match);
				if (cmp > 0) {
					skiplow = match;
					base = indx + 1;
					--limit;
				} else if (cmp < 0)
					skiphigh = match;
				else
					goto descend;
			}
		} else
			for (; limit != 0; limit >>= 1) {
				indx = base + (limit >> 1);
				descent = pindex->index[indx];
				__wt_ref_key(
				    page, descent, &item->data, &item->size);

				WT_ERR(__wt_compare(
				    session, collator, srch_key, item, &cmp));
				if (cmp > 0) {
					base = indx + 1;
					--limit;
				} else if (cmp == 0)
					goto descend;
			}

		/*
		 * Set the slot to descend the tree: descent was already set if
		 * there was an exact match on the page, otherwise, base is the
		 * smallest index greater than key, possibly one past the last
		 * slot.
		 */
		descent = pindex->index[base - 1];

		/*
		 * If we end up somewhere other than the last slot, it's not a
		 * right-side descent.
		 */
		if (pindex->entries != base)
			descend_right = false;

		/*
		 * If on the last slot (the key is larger than any key on the
		 * page), check for an internal page split race.
		 */
		if (pindex->entries == base) {
append:			if (parent_pindex != NULL &&
			    __wt_split_intl_race(
			    session, current->home, parent_pindex)) {
				if ((ret = __wt_page_release(
				    session, current, 0)) != 0)
					return (ret);

				skiplow = skiphigh = 0;
				goto restart_root;
			}
		}

descend:	/*
		 * Swap the current page for the child page. If the page splits
		 * while we're retrieving it, restart the search in the current
		 * page; otherwise return on error, the swap call ensures we're
		 * holding nothing on failure.
		 */
		if ((ret = __wt_page_swap(
		    session, current, descent, WT_READ_RESTART_OK)) == 0) {
			current = descent;
			continue;
		}
		if (ret == WT_RESTART) {
			skiphigh = skiplow = 0;
			goto restart_page;
		}
		return (ret);
	}

	/* Track how deep the tree gets. */
	if (depth > btree->maximum_depth)
		btree->maximum_depth = depth;

leaf_only:
	page = current->page;
	cbt->ref = current;

	/*
	 * In the case of a right-side tree descent during an insert, do a fast
	 * check for an append to the page, try to catch cursors appending data
	 * into the tree.
	 *
	 * It's tempting to make this test more rigorous: if a cursor inserts
	 * randomly into a two-level tree (a root referencing a single child
	 * that's empty except for an insert list), the right-side descent flag
	 * will be set and this comparison wasted.  The problem resolves itself
	 * as the tree grows larger: either we're no longer doing right-side
	 * descent, or we'll avoid additional comparisons in internal pages,
	 * making up for the wasted comparison here.  Similarly, the cursor's
	 * history is set any time it's an insert and a right-side descent,
	 * both to avoid a complicated/expensive test, and, in the case of
	 * multiple threads appending to the tree, we want to mark them all as
	 * appending, even if this test doesn't work.
	 */
	if (insert && descend_right) {
		cbt->append_tree = 1;

		if (page->pg_row_entries == 0) {
			cbt->slot = WT_ROW_SLOT(page, page->pg_row_d);

			F_SET(cbt, WT_CBT_SEARCH_SMALLEST);
			cbt->ins_head = WT_ROW_INSERT_SMALLEST(page);
		} else {
			cbt->slot = WT_ROW_SLOT(page,
			    page->pg_row_d + (page->pg_row_entries - 1));

			cbt->ins_head = WT_ROW_INSERT_SLOT(page, cbt->slot);
		}

		WT_ERR(
		    __wt_search_insert_append(session, cbt, srch_key, &done));
		if (done)
			return (0);

		/*
		 * Don't leave the insert list head set, code external to the
		 * search uses it.
		 */
		cbt->ins_head = NULL;
	}

	/*
	 * Binary search of an leaf page. There are three versions (keys with
	 * no application-specified collation order, in long and short versions,
	 * and keys with an application-specified collation order), because
	 * doing the tests and error handling inside the loop costs about 5%.
	 */
	base = 0;
	limit = page->pg_row_entries;
	if (collator == NULL && srch_key->size <= WT_COMPARE_SHORT_MAXLEN)
		for (; limit != 0; limit >>= 1) {
			indx = base + (limit >> 1);
			rip = page->pg_row_d + indx;
			WT_ERR(
			    __wt_row_leaf_key(session, page, rip, item, true));

			cmp = __wt_lex_compare_short(srch_key, item);
			if (cmp > 0) {
				base = indx + 1;
				--limit;
			} else if (cmp == 0)
				goto leaf_match;
		}
	else if (collator == NULL)
		for (; limit != 0; limit >>= 1) {
			indx = base + (limit >> 1);
			rip = page->pg_row_d + indx;
			WT_ERR(
			    __wt_row_leaf_key(session, page, rip, item, true));

			match = WT_MIN(skiplow, skiphigh);
			cmp = __wt_lex_compare_skip(srch_key, item, &match);
			if (cmp > 0) {
				skiplow = match;
				base = indx + 1;
				--limit;
			} else if (cmp < 0)
				skiphigh = match;
			else
				goto leaf_match;
		}
	else
		for (; limit != 0; limit >>= 1) {
			indx = base + (limit >> 1);
			rip = page->pg_row_d + indx;
			WT_ERR(
			    __wt_row_leaf_key(session, page, rip, item, true));

			WT_ERR(__wt_compare(
			    session, collator, srch_key, item, &cmp));
			if (cmp > 0) {
				base = indx + 1;
				--limit;
			} else if (cmp == 0)
				goto leaf_match;
		}

	/*
	 * The best case is finding an exact match in the leaf page's WT_ROW
	 * array, probable for any read-mostly workload.  Check that case and
	 * get out fast.
	 */
	if (0) {
leaf_match:	cbt->compare = 0;
		cbt->slot = WT_ROW_SLOT(page, rip);
		return (0);
	}

	/*
	 * We didn't find an exact match in the WT_ROW array.
	 *
	 * Base is the smallest index greater than key and may be the 0th index
	 * or the (last + 1) index.  Set the slot to be the largest index less
	 * than the key if that's possible (if base is the 0th index it means
	 * the application is inserting a key before any key found on the page).
	 *
	 * It's still possible there is an exact match, but it's on an insert
	 * list.  Figure out which insert chain to search and then set up the
	 * return information assuming we'll find nothing in the insert list
	 * (we'll correct as needed inside the search routine, depending on
	 * what we find).
	 *
	 * If inserting a key smaller than any key found in the WT_ROW array,
	 * use the extra slot of the insert array, otherwise the insert array
	 * maps one-to-one to the WT_ROW array.
	 */
	if (base == 0) {
		cbt->compare = 1;
		cbt->slot = WT_ROW_SLOT(page, page->pg_row_d);

		F_SET(cbt, WT_CBT_SEARCH_SMALLEST);
		cbt->ins_head = WT_ROW_INSERT_SMALLEST(page);
	} else {
		cbt->compare = -1;
		cbt->slot = WT_ROW_SLOT(page, page->pg_row_d + (base - 1));

		cbt->ins_head = WT_ROW_INSERT_SLOT(page, cbt->slot);
	}

	/* If there's no insert list, we're done. */
	if (WT_SKIP_FIRST(cbt->ins_head) == NULL)
		return (0);

	/*
	 * Test for an append first when inserting onto an insert list, try to
	 * catch cursors repeatedly inserting at a single point.
	 */
	if (insert) {
		WT_ERR(
		    __wt_search_insert_append(session, cbt, srch_key, &done));
		if (done)
			return (0);
	}
	WT_ERR(__wt_search_insert(session, cbt, srch_key));

	return (0);

err:	/*
	 * Release the current page if the search started at the root. If the
	 * search didn't start at the root we should never have gone looking
	 * beyond the start page.
	 */
	WT_ASSERT(session, leaf == NULL || leaf == current);
	if (leaf == NULL)
		WT_TRET(__wt_page_release(session, current, 0));
	return (ret);
}

/*
 * __wt_row_random_leaf --
 *	Return a random key from a row-store leaf page.
 */
int
__wt_row_random_leaf(WT_SESSION_IMPL *session, WT_CURSOR_BTREE *cbt)
{
<<<<<<< HEAD
	WT_INSERT *p, *t;
	WT_PAGE *page;
	uint32_t cnt;

	page = cbt->ref->page;

=======
	WT_INSERT *ins, **start, **stop;
	WT_INSERT_HEAD *ins_head;
	WT_PAGE *page;
	uint32_t choice, entries, i;
	int level;

	page = cbt->ref->page;

	start = stop = NULL;		/* [-Wconditional-uninitialized] */
	entries = 0;			/* [-Wconditional-uninitialized] */

	/* If the page has disk-based entries, select from them. */
>>>>>>> 7fea169e
	if (page->pg_row_entries != 0) {
		cbt->compare = 0;
		cbt->slot = __wt_random(&session->rnd) % page->pg_row_entries;

		/*
		 * The real row-store search function builds the key, so we
		 * have to as well.
		 */
		return (__wt_row_leaf_key(session,
		    page, page->pg_row_d + cbt->slot, cbt->tmp, false));
	}

	/*
	 * If the tree is new (and not empty), it might have a large insert
<<<<<<< HEAD
	 * list. Count how many records are in the list.
=======
	 * list.
>>>>>>> 7fea169e
	 */
	F_SET(cbt, WT_CBT_SEARCH_SMALLEST);
	if ((cbt->ins_head = WT_ROW_INSERT_SMALLEST(page)) == NULL)
		return (WT_NOTFOUND);
<<<<<<< HEAD
	for (cnt = 1, p = WT_SKIP_FIRST(cbt->ins_head);; ++cnt)
		if ((p = WT_SKIP_NEXT(p)) == NULL)
			break;

	/*
	 * Select a random number from 0 to (N - 1), return that record.
	 */
	cnt = __wt_random(&session->rnd) % cnt;
	for (p = t = WT_SKIP_FIRST(cbt->ins_head);; t = p)
		if (cnt-- == 0 || (p = WT_SKIP_NEXT(p)) == NULL)
			break;
	cbt->compare = 0;
	cbt->ins = t;
=======

	/*
	 * Walk down the list until we find a level with at least 50 entries,
	 * that's where we'll start rolling random numbers. The value 50 is
	 * used to ignore levels with only a few entries, that is, levels which
	 * are potentially badly skewed.
	 */
	for (ins_head = cbt->ins_head,
	    level = WT_SKIP_MAXDEPTH - 1; level >= 0; --level) {
		start = &ins_head->head[level];
		for (entries = 0, stop = start;
		    *stop != NULL; stop = &(*stop)->next[level])
			++entries;

		if (entries > 50)
			break;
	}

	/*
	 * If it's a tiny list and we went all the way to level 0, correct the
	 * level; entries is correctly set.
	 */
	if (level < 0)
		level = 0;

	/*
	 * Step down the skip list levels, selecting a random chunk of the name
	 * space at each level.
	 */
	while (level > 0) {
		/*
		 * There are (entries) or (entries + 1) chunks of the name space
		 * considered at each level. They are: between start and the 1st
		 * element, between the 1st and 2nd elements, and so on to the
		 * last chunk which is the name space after the stop element on
		 * the current level. This last chunk of name space may or may
		 * not be there: as we descend the levels of the skip list, this
		 * chunk may appear, depending if the next level down has
		 * entries logically after the stop point in the current level.
		 * We can't ignore those entries: because of the algorithm used
		 * to determine the depth of a skiplist, there may be a large
		 * number of entries "revealed" by descending a level.
		 *
		 * If the next level down has more items after the current stop
		 * point, there are (entries + 1) chunks to consider, else there
		 * are (entries) chunks.
		 */
		if (*(stop - 1) == NULL)
			choice = __wt_random(&session->rnd) % entries;
		else
			choice = __wt_random(&session->rnd) % (entries + 1);

		if (choice == entries) {
			/*
			 * We selected the name space after the stop element on
			 * this level. Set the start point to the current stop
			 * point, descend a level and move the stop element to
			 * the end of the list, that is, the end of the newly
			 * discovered name space, counting entries as we go.
			 */
			start = stop;
			--start;
			--level;
			for (entries = 0, stop = start;
			    *stop != NULL; stop = &(*stop)->next[level])
				++entries;
		} else {
			/*
			 * We selected another name space on the level. Move the
			 * start pointer the selected number of entries forward
			 * to the start of the selected chunk (if the selected
			 * number is 0, start won't move). Set the stop pointer
			 * to the next element in the list and drop both start
			 * and stop down a level.
			 */
			for (i = 0; i < choice; ++i)
				start = &(*start)->next[level];
			stop = &(*start)->next[level];

			--start;
			--stop;
			--level;

			/* Count the entries in the selected name space. */
			for (entries = 0,
			    ins = *start; ins != *stop; ins = ins->next[level])
				++entries;
		}
	}

	/*
	 * When we reach the bottom level, entries will already be set. Select
	 * a random entry from the name space and return it.
	 *
	 * It should be impossible for the entries count to be 0 at this point,
	 * but check for it out of paranoia and to quiet static testing tools.
	 */
	if (entries > 0)
		entries = __wt_random(&session->rnd) % entries;
	for (ins = *start; entries > 0; --entries)
		ins = ins->next[0];

	cbt->ins = ins;
	cbt->compare = 0;
>>>>>>> 7fea169e

	return (0);
}

/*
 * __wt_row_random_descent --
 *	Find a random leaf page in a row-store tree.
 */
int
__wt_row_random_descent(WT_SESSION_IMPL *session, WT_CURSOR_BTREE *cbt)
{
	WT_BTREE *btree;
	WT_DECL_RET;
	WT_PAGE *page;
	WT_PAGE_INDEX *pindex;
	WT_REF *current, *descent;

	btree = S2BT(session);

	__cursor_pos_clear(cbt);

restart_root:
	/* Walk the internal pages of the tree. */
	current = &btree->root;
	for (;;) {
		page = current->page;
		if (page->type != WT_PAGE_ROW_INT)
			break;

		WT_INTL_INDEX_GET(session, page, pindex);
		descent = pindex->index[
		    __wt_random(&session->rnd) % pindex->entries];

		/*
		 * Swap the parent page for the child page; return on error,
		 * the swap function ensures we're holding nothing on failure.
		 */
		if ((ret = __wt_page_swap(
		    session, current, descent, WT_READ_RESTART_OK)) == 0) {
			current = descent;
			continue;
		}
		/*
		 * Restart is returned if we find a page that's been split; the
		 * held page isn't discarded when restart is returned, discard
		 * it and restart the search from the top of the tree.
		 */
		if (ret == WT_RESTART &&
		    (ret = __wt_page_release(session, current, 0)) == 0)
			goto restart_root;
		return (ret);
	}

	cbt->ref = current;
	return (0);
}<|MERGE_RESOLUTION|>--- conflicted
+++ resolved
@@ -625,14 +625,6 @@
 int
 __wt_row_random_leaf(WT_SESSION_IMPL *session, WT_CURSOR_BTREE *cbt)
 {
-<<<<<<< HEAD
-	WT_INSERT *p, *t;
-	WT_PAGE *page;
-	uint32_t cnt;
-
-	page = cbt->ref->page;
-
-=======
 	WT_INSERT *ins, **start, **stop;
 	WT_INSERT_HEAD *ins_head;
 	WT_PAGE *page;
@@ -645,7 +637,6 @@
 	entries = 0;			/* [-Wconditional-uninitialized] */
 
 	/* If the page has disk-based entries, select from them. */
->>>>>>> 7fea169e
 	if (page->pg_row_entries != 0) {
 		cbt->compare = 0;
 		cbt->slot = __wt_random(&session->rnd) % page->pg_row_entries;
@@ -660,30 +651,11 @@
 
 	/*
 	 * If the tree is new (and not empty), it might have a large insert
-<<<<<<< HEAD
-	 * list. Count how many records are in the list.
-=======
 	 * list.
->>>>>>> 7fea169e
 	 */
 	F_SET(cbt, WT_CBT_SEARCH_SMALLEST);
 	if ((cbt->ins_head = WT_ROW_INSERT_SMALLEST(page)) == NULL)
 		return (WT_NOTFOUND);
-<<<<<<< HEAD
-	for (cnt = 1, p = WT_SKIP_FIRST(cbt->ins_head);; ++cnt)
-		if ((p = WT_SKIP_NEXT(p)) == NULL)
-			break;
-
-	/*
-	 * Select a random number from 0 to (N - 1), return that record.
-	 */
-	cnt = __wt_random(&session->rnd) % cnt;
-	for (p = t = WT_SKIP_FIRST(cbt->ins_head);; t = p)
-		if (cnt-- == 0 || (p = WT_SKIP_NEXT(p)) == NULL)
-			break;
-	cbt->compare = 0;
-	cbt->ins = t;
-=======
 
 	/*
 	 * Walk down the list until we find a level with at least 50 entries,
@@ -788,7 +760,6 @@
 
 	cbt->ins = ins;
 	cbt->compare = 0;
->>>>>>> 7fea169e
 
 	return (0);
 }
