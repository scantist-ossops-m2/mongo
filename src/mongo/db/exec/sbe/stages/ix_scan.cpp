/**
 *    Copyright (C) 2019-present MongoDB, Inc.
 *
 *    This program is free software: you can redistribute it and/or modify
 *    it under the terms of the Server Side Public License, version 1,
 *    as published by MongoDB, Inc.
 *
 *    This program is distributed in the hope that it will be useful,
 *    but WITHOUT ANY WARRANTY; without even the implied warranty of
 *    MERCHANTABILITY or FITNESS FOR A PARTICULAR PURPOSE.  See the
 *    Server Side Public License for more details.
 *
 *    You should have received a copy of the Server Side Public License
 *    along with this program. If not, see
 *    <http://www.mongodb.com/licensing/server-side-public-license>.
 *
 *    As a special exception, the copyright holders give permission to link the
 *    code of portions of this program with the OpenSSL library under certain
 *    conditions as described in each individual source file and distribute
 *    linked combinations including the program with the OpenSSL library. You
 *    must comply with the Server Side Public License in all respects for
 *    all of the code used other than as permitted herein. If you modify file(s)
 *    with this exception, you may extend this exception to your version of the
 *    file(s), but you are not obligated to do so. If you do not wish to do so,
 *    delete this exception statement from your version. If you delete this
 *    exception statement from all source files in the program, then also delete
 *    it in the license file.
 */

#include "mongo/platform/basic.h"

#include "mongo/db/exec/sbe/stages/ix_scan.h"

#include "mongo/db/catalog/index_catalog.h"
#include "mongo/db/exec/sbe/expressions/expression.h"
#include "mongo/db/exec/sbe/size_estimator.h"
#include "mongo/db/exec/sbe/values/bson.h"
#include "mongo/db/exec/trial_run_tracker.h"
#include "mongo/db/index/index_access_method.h"

namespace mongo::sbe {
IndexScanStage::IndexScanStage(UUID collUuid,
                               StringData indexName,
                               bool forward,
                               boost::optional<value::SlotId> recordSlot,
                               boost::optional<value::SlotId> recordIdSlot,
                               boost::optional<value::SlotId> snapshotIdSlot,
                               IndexKeysInclusionSet indexKeysToInclude,
                               value::SlotVector vars,
                               std::unique_ptr<EExpression> seekKeyLow,
                               std::unique_ptr<EExpression> seekKeyHigh,
                               PlanYieldPolicy* yieldPolicy,
<<<<<<< HEAD
                               PlanNodeId nodeId)
    : PlanStage(seekKeyLow ? "ixseek"_sd : "ixscan"_sd, yieldPolicy, nodeId),
=======
                               PlanNodeId nodeId,
                               bool participateInTrialRunTracking)
    : PlanStage(seekKeySlotLow ? "ixseek"_sd : "ixscan"_sd,
                yieldPolicy,
                nodeId,
                participateInTrialRunTracking),
>>>>>>> d37641e0
      _collUuid(collUuid),
      _indexName(indexName),
      _forward(forward),
      _recordSlot(recordSlot),
      _recordIdSlot(recordIdSlot),
      _snapshotIdSlot(snapshotIdSlot),
      _indexKeysToInclude(indexKeysToInclude),
      _vars(std::move(vars)),
      _seekKeyLow(std::move(seekKeyLow)),
      _seekKeyHigh(std::move(seekKeyHigh)) {
    // The valid state is when both boundaries, or none is set, or only low key is set.
    invariant((_seekKeyLow && _seekKeyHigh) || (!_seekKeyLow && !_seekKeyHigh) ||
              (_seekKeyLow && !_seekKeyHigh));

    invariant(_indexKeysToInclude.count() == _vars.size());
}

std::unique_ptr<PlanStage> IndexScanStage::clone() const {
    return std::make_unique<IndexScanStage>(_collUuid,
                                            _indexName,
                                            _forward,
                                            _recordSlot,
                                            _recordIdSlot,
                                            _snapshotIdSlot,
                                            _indexKeysToInclude,
                                            _vars,
                                            _seekKeyLow->clone(),
                                            _seekKeyHigh->clone(),
                                            _yieldPolicy,
                                            _commonStats.nodeId,
                                            _participateInTrialRunTracking);
}

void IndexScanStage::prepare(CompileCtx& ctx) {
    if (_recordSlot) {
        _recordAccessor = std::make_unique<value::OwnedValueAccessor>();
    }

    if (_recordIdSlot) {
        _recordIdAccessor = std::make_unique<value::OwnedValueAccessor>();
    }

    if (_snapshotIdSlot) {
        _snapshotIdAccessor = std::make_unique<value::OwnedValueAccessor>();
    }

    _accessors.resize(_vars.size());
    for (size_t idx = 0; idx < _accessors.size(); ++idx) {
        auto [it, inserted] = _accessorMap.emplace(_vars[idx], &_accessors[idx]);
        uassert(4822821, str::stream() << "duplicate slot: " << _vars[idx], inserted);
    }

    if (_seekKeyLow) {
        ctx.root = this;
        _seekKeyLowCodes = _seekKeyLow->compile(ctx);
    }
    if (_seekKeyHigh) {
        ctx.root = this;
        _seekKeyHighCodes = _seekKeyHigh->compile(ctx);
        _seekKeyHighHolder = std::make_unique<value::OwnedValueAccessor>();
    }
    _seekKeyLowHolder = std::make_unique<value::OwnedValueAccessor>();

    tassert(5709602, "'_coll' should not be initialized prior to 'acquireCollection()'", !_coll);
    std::tie(_coll, _collName, _catalogEpoch) = acquireCollection(_opCtx, _collUuid);

    auto indexCatalog = _coll->getIndexCatalog();
    auto indexDesc = indexCatalog->findIndexByName(_opCtx, _indexName);
    tassert(4938500,
            str::stream() << "could not find index named '" << _indexName << "' in collection '"
                          << _collName << "'",
            indexDesc);
    _weakIndexCatalogEntry = indexCatalog->getEntryShared(indexDesc);
    auto entry = _weakIndexCatalogEntry.lock();
    tassert(4938503,
            str::stream() << "expected IndexCatalogEntry for index named: " << _indexName,
            static_cast<bool>(entry));
    _ordering = entry->ordering();

    if (_snapshotIdAccessor) {
        _snapshotIdAccessor->reset(
            value::TypeTags::NumberInt64,
            value::bitcastFrom<uint64_t>(_opCtx->recoveryUnit()->getSnapshotId().toNumber()));
    }
}

value::SlotAccessor* IndexScanStage::getAccessor(CompileCtx& ctx, value::SlotId slot) {
    if (_recordSlot && *_recordSlot == slot) {
        return _recordAccessor.get();
    }

    if (_recordIdSlot && *_recordIdSlot == slot) {
        return _recordIdAccessor.get();
    }

    if (_snapshotIdSlot && *_snapshotIdSlot == slot) {
        return _snapshotIdAccessor.get();
    }

    if (auto it = _accessorMap.find(slot); it != _accessorMap.end()) {
        return it->second;
    }

    return ctx.getAccessor(slot);
}

void IndexScanStage::doSaveState(bool relinquishCursor) {
    if (relinquishCursor) {
        if (slotsAccessible()) {
            if (_recordAccessor) {
                prepareForYielding(*_recordAccessor);
            }
            if (_recordIdAccessor) {
                prepareForYielding(*_recordIdAccessor);
            }
            for (auto& accessor : _accessors) {
                prepareForYielding(accessor);
            }
        }

        // Seek points are external to the index scan and must be accessible no matter what as long
        // as the index scan is opened.
        if (_open) {
            if (_seekKeyLowHolder) {
                prepareForYielding(*_seekKeyLowHolder);
            }
            if (_seekKeyHighHolder) {
                prepareForYielding(*_seekKeyHighHolder);
            }
        }

        if (_cursor) {
            _cursor->save();
        }
    }

    if (_cursor) {
        _cursor->setSaveStorageCursorOnDetachFromOperationContext(!relinquishCursor);
    }

    _coll.reset();
}

void IndexScanStage::restoreCollectionAndIndex() {
    tassert(5777406, "Collection name should be initialized", _collName);
    tassert(5777407, "Catalog epoch should be initialized", _catalogEpoch);
    _coll = restoreCollection(_opCtx, *_collName, _collUuid, *_catalogEpoch);
    auto indexCatalogEntry = _weakIndexCatalogEntry.lock();
    uassert(ErrorCodes::QueryPlanKilled,
            str::stream() << "query plan killed :: index '" << _indexName << "' dropped",
            indexCatalogEntry && !indexCatalogEntry->isDropped());
}

void IndexScanStage::doRestoreState(bool relinquishCursor) {
    invariant(_opCtx);
    invariant(!_coll);

    // If this stage has not been prepared, then yield recovery is a no-op.
    if (!_collName) {
        return;
    }
    restoreCollectionAndIndex();

    if (_cursor && relinquishCursor) {
        _cursor->restore();
    }

    // Yield is the only time during plan execution that the snapshotId can change. As such, we
    // update it accordingly as part of yield recovery.
    if (_snapshotIdAccessor) {
        _snapshotIdAccessor->reset(
            value::TypeTags::NumberInt64,
            value::bitcastFrom<uint64_t>(_opCtx->recoveryUnit()->getSnapshotId().toNumber()));
    }
}

void IndexScanStage::doDetachFromOperationContext() {
    if (_cursor) {
        _cursor->detachFromOperationContext();
    }
}

void IndexScanStage::doAttachToOperationContext(OperationContext* opCtx) {
    if (_cursor) {
        _cursor->reattachToOperationContext(opCtx);
    }
}

void IndexScanStage::doDetachFromTrialRunTracker() {
    _tracker = nullptr;
}

PlanStage::TrialRunTrackerAttachResultMask IndexScanStage::doAttachToTrialRunTracker(
    TrialRunTracker* tracker, TrialRunTrackerAttachResultMask childrenAttachResult) {
    _tracker = tracker;
    return childrenAttachResult | TrialRunTrackerAttachResultFlags::AttachedToStreamingStage;
}

void IndexScanStage::open(bool reOpen) {
    auto optTimer(getOptTimer(_opCtx));

    _commonStats.opens++;
    invariant(_opCtx);

    if (_open) {
        tassert(5071006, "reopened IndexScanStage but reOpen=false", reOpen);
        tassert(5071007, "IndexScanStage is open but _coll is null", _coll);
        tassert(5071008, "IndexScanStage is open but don't have _cursor", _cursor);
    } else {
        tassert(5071009, "first open to IndexScanStage but reOpen=true", !reOpen);
        if (!_coll) {
            // We're being opened after 'close()'. We need to re-acquire '_coll' in this case and
            // make some validity checks (the collection has not been dropped, renamed, etc.).
            tassert(5071010, "IndexScanStage is not open but have _cursor", !_cursor);
            restoreCollectionAndIndex();
        }
    }

    _open = true;
    _firstGetNext = true;

    auto entry = _weakIndexCatalogEntry.lock();
    tassert(4938502,
            str::stream() << "expected IndexCatalogEntry for index named: " << _indexName,
            static_cast<bool>(entry));
    if (!_cursor) {
        _cursor = entry->accessMethod()->asSortedData()->newCursor(_opCtx, _forward);
    }

    if (_seekKeyLow && _seekKeyHigh) {
        auto [ownedLow, tagLow, valLow] = _bytecode.run(_seekKeyLowCodes.get());
        const auto msgTagLow = tagLow;
        uassert(4822851,
                str::stream() << "seek key is wrong type: " << msgTagLow,
                tagLow == value::TypeTags::ksValue);
        _seekKeyLowHolder->reset(ownedLow, tagLow, valLow);

        auto [ownedHi, tagHi, valHi] = _bytecode.run(_seekKeyHighCodes.get());
        const auto msgTagHi = tagHi;
        uassert(4822852,
                str::stream() << "seek key is wrong type: " << msgTagHi,
                tagHi == value::TypeTags::ksValue);

        _seekKeyHighHolder->reset(ownedHi, tagHi, valHi);
    } else if (_seekKeyLow) {
        auto [ownedLow, tagLow, valLow] = _bytecode.run(_seekKeyLowCodes.get());
        const auto msgTagLow = tagLow;
        uassert(4822853,
                str::stream() << "seek key is wrong type: " << msgTagLow,
                tagLow == value::TypeTags::ksValue);
        _seekKeyLowHolder->reset(ownedLow, tagLow, valLow);
    } else {
        auto sdi = entry->accessMethod()->asSortedData()->getSortedDataInterface();
        KeyString::Builder kb(sdi->getKeyStringVersion(),
                              sdi->getOrdering(),
                              KeyString::Discriminator::kExclusiveBefore);
        kb.appendDiscriminator(KeyString::Discriminator::kExclusiveBefore);

        auto [copyTag, copyVal] = value::makeCopyKeyString(kb.getValueCopy());
        _seekKeyLowHolder->reset(true, copyTag, copyVal);
    }
}

const KeyString::Value& IndexScanStage::getSeekKeyLow() const {
    auto [tag, value] = _seekKeyLowHolder->getViewOfValue();
    return *value::getKeyStringView(value);
}

const KeyString::Value* IndexScanStage::getSeekKeyHigh() const {
    if (!_seekKeyHighHolder) {
        return nullptr;
    }
    auto [tag, value] = _seekKeyHighHolder->getViewOfValue();
    return value::getKeyStringView(value);
}

PlanState IndexScanStage::getNext() {
    auto optTimer(getOptTimer(_opCtx));

    // We are about to get next record from a storage cursor so do not bother saving our internal
    // state in case it yields as the state will be completely overwritten after the call.
    disableSlotAccess();

    checkForInterrupt(_opCtx);

    if (_firstGetNext) {
        _firstGetNext = false;
        _nextRecord = _cursor->seekForKeyString(getSeekKeyLow());
        ++_specificStats.seeks;
    } else {
        _nextRecord = _cursor->nextKeyString();
    }

    ++_specificStats.numReads;
    if (_tracker && _tracker->trackProgress<TrialRunTracker::kNumReads>(1)) {
        // If we're collecting execution stats during multi-planning and reached the end of the
        // trial period because we've performed enough physical reads, bail out from the trial run
        // by raising a special exception to signal a runtime planner that this candidate plan has
        // completed its trial run early. Note that a trial period is executed only once per a
        // PlanStage tree, and once completed never run again on the same tree.
        _tracker = nullptr;
        uasserted(ErrorCodes::QueryTrialRunCompleted, "Trial run early exit in ixscan");
    }

    if (!_nextRecord) {
        return trackPlanState(PlanState::IS_EOF);
    }

    if (auto seekKeyHigh = getSeekKeyHigh(); seekKeyHigh) {
        auto cmp = _nextRecord->keyString.compare(*seekKeyHigh);

        if (_forward) {
            if (cmp > 0) {
                return trackPlanState(PlanState::IS_EOF);
            }
        } else {
            if (cmp < 0) {
                return trackPlanState(PlanState::IS_EOF);
            }
        }
    }

    // Note: we may in the future want to bump 'keysExamined' for comparisons to a key that result
    // in the stage returning EOF.
    ++_specificStats.keysExamined;
    if (_recordAccessor) {
        _recordAccessor->reset(false,
                               value::TypeTags::ksValue,
                               value::bitcastFrom<KeyString::Value*>(&_nextRecord->keyString));
    }

    if (_recordIdAccessor) {
        _recordIdAccessor->reset(
            false, value::TypeTags::RecordId, value::bitcastFrom<RecordId*>(&_nextRecord->loc));
    }

    if (_accessors.size()) {
        _valuesBuffer.reset();
        readKeyStringValueIntoAccessors(
            _nextRecord->keyString, *_ordering, &_valuesBuffer, &_accessors, _indexKeysToInclude);
    }

    return trackPlanState(PlanState::ADVANCED);
}

void IndexScanStage::close() {
    auto optTimer(getOptTimer(_opCtx));

    trackClose();

    _cursor.reset();
    _coll.reset();
    _open = false;
}

std::unique_ptr<PlanStageStats> IndexScanStage::getStats(bool includeDebugInfo) const {
    auto ret = std::make_unique<PlanStageStats>(_commonStats);
    ret->specific = std::make_unique<IndexScanStats>(_specificStats);

    if (includeDebugInfo) {
        DebugPrinter printer;
        BSONObjBuilder bob;
        bob.append("indexName", _indexName);
        bob.appendNumber("keysExamined", static_cast<long long>(_specificStats.keysExamined));
        bob.appendNumber("seeks", static_cast<long long>(_specificStats.seeks));
        bob.appendNumber("numReads", static_cast<long long>(_specificStats.numReads));
        if (_recordSlot) {
            bob.appendNumber("recordSlot", static_cast<long long>(*_recordSlot));
        }
        if (_recordIdSlot) {
            bob.appendNumber("recordIdSlot", static_cast<long long>(*_recordIdSlot));
        }
        if (_snapshotIdSlot) {
            bob.appendNumber("snapshotIdSlot", static_cast<long long>(*_snapshotIdSlot));
        }
        if (_seekKeyLow) {
            bob.append("seekKeyLow", printer.print(_seekKeyLow->debugPrint()));
        }
        if (_seekKeyHigh) {
            bob.append("seekKeyHigh", printer.print(_seekKeyHigh->debugPrint()));
        }
        bob.append("outputSlots", _vars.begin(), _vars.end());
        bob.append("indexKeysToInclude", _indexKeysToInclude.to_string());
        ret->debugInfo = bob.obj();
    }

    return ret;
}

const SpecificStats* IndexScanStage::getSpecificStats() const {
    return &_specificStats;
}

std::vector<DebugPrinter::Block> IndexScanStage::debugPrint() const {
    auto ret = PlanStage::debugPrint();

    if (_seekKeyLow) {
        DebugPrinter::addBlocks(ret, _seekKeyLow->debugPrint());
        if (_seekKeyHigh) {
            DebugPrinter::addBlocks(ret, _seekKeyHigh->debugPrint());
        } else {
            DebugPrinter::addIdentifier(ret, DebugPrinter::kNoneKeyword);
        }
    }

    if (_recordSlot) {
        DebugPrinter::addIdentifier(ret, _recordSlot.get());
    } else {
        DebugPrinter::addIdentifier(ret, DebugPrinter::kNoneKeyword);
    }

    if (_recordIdSlot) {
        DebugPrinter::addIdentifier(ret, _recordIdSlot.get());
    } else {
        DebugPrinter::addIdentifier(ret, DebugPrinter::kNoneKeyword);
    }

    if (_snapshotIdSlot) {
        DebugPrinter::addIdentifier(ret, _snapshotIdSlot.get());
    } else {
        DebugPrinter::addIdentifier(ret, DebugPrinter::kNoneKeyword);
    }

    ret.emplace_back(DebugPrinter::Block("[`"));
    size_t varIndex = 0;
    for (size_t keyIndex = 0; keyIndex < _indexKeysToInclude.size(); ++keyIndex) {
        if (!_indexKeysToInclude[keyIndex]) {
            continue;
        }
        if (varIndex) {
            ret.emplace_back(DebugPrinter::Block("`,"));
        }
        invariant(varIndex < _vars.size());
        DebugPrinter::addIdentifier(ret, _vars[varIndex++]);
        ret.emplace_back("=");
        ret.emplace_back(std::to_string(keyIndex));
    }
    ret.emplace_back(DebugPrinter::Block("`]"));

    ret.emplace_back("@\"`");
    DebugPrinter::addIdentifier(ret, _collUuid.toString());
    ret.emplace_back("`\"");

    ret.emplace_back("@\"`");
    DebugPrinter::addIdentifier(ret, _indexName);
    ret.emplace_back("`\"");

    ret.emplace_back(_forward ? "true" : "false");

    return ret;
}

size_t IndexScanStage::estimateCompileTimeSize() const {
    size_t size = sizeof(*this);
    size += size_estimator::estimate(_vars);
    size += size_estimator::estimate(_indexName);
    size += size_estimator::estimate(_valuesBuffer);
    size += size_estimator::estimate(_specificStats);
    return size;
}

std::string IndexScanStage::getIndexName() const {
    return _indexName;
}

}  // namespace mongo::sbe<|MERGE_RESOLUTION|>--- conflicted
+++ resolved
@@ -50,17 +50,8 @@
                                std::unique_ptr<EExpression> seekKeyLow,
                                std::unique_ptr<EExpression> seekKeyHigh,
                                PlanYieldPolicy* yieldPolicy,
-<<<<<<< HEAD
                                PlanNodeId nodeId)
     : PlanStage(seekKeyLow ? "ixseek"_sd : "ixscan"_sd, yieldPolicy, nodeId),
-=======
-                               PlanNodeId nodeId,
-                               bool participateInTrialRunTracking)
-    : PlanStage(seekKeySlotLow ? "ixseek"_sd : "ixscan"_sd,
-                yieldPolicy,
-                nodeId,
-                participateInTrialRunTracking),
->>>>>>> d37641e0
       _collUuid(collUuid),
       _indexName(indexName),
       _forward(forward),
