--- conflicted
+++ resolved
@@ -87,14 +87,11 @@
 	],
 	'session' : [
 		'SESSION_INTERNAL',
+		'SESSION_LOGGING_DISABLED',
+		'SESSION_LOGGING_INMEM',
 		'SESSION_NO_CACHE',
 		'SESSION_NO_CACHE_CHECK',
-<<<<<<< HEAD
-		'SESSION_LOGGING_DISABLED',
-		'SESSION_LOGGING_INMEM',
-=======
 		'SESSION_NO_SCHEMA_LOCK',
->>>>>>> 793ed0b6
 		'SESSION_SALVAGE_QUIET_ERR',
 		'SESSION_SCHEMA_LOCKED',
 	],
