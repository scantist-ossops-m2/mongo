--- conflicted
+++ resolved
@@ -22,13 +22,10 @@
 connection_stats = [
 	Stat('block_read', 'blocks read from a file'),
 	Stat('block_write', 'blocks written to a file'),
-<<<<<<< HEAD
+	Stat('byte_read', 'bytes read from a file'),
+	Stat('byte_write', 'bytes written to a file'),
 	Stat('cache_bytes_dirty', 'cache: tracked dirty bytes in the cache'),
 	Stat('cache_bytes_dirty_calc', 'cache: counted dirty bytes in the cache'),
-=======
-	Stat('byte_read', 'bytes read from a file'),
-	Stat('byte_write', 'bytes written to a file'),
->>>>>>> 404e639b
 	Stat('cache_bytes_inuse',
 		'cache: bytes currently held in the cache', perm=1),
 	Stat('cache_bytes_max', 'cache: maximum bytes configured', perm=1),
